--- conflicted
+++ resolved
@@ -37,17 +37,11 @@
         this.footer = footer;
     }
 
-<<<<<<< HEAD
-    static ArchiveItem from(PullRequest pr, Repository localRepo, URI issueTracker, String issuePrefix, WebrevStorage.WebrevGenerator webrevGenerator, WebrevNotification webrevNotification, Hash base, Hash head, String subjectPrefix) {
-        return new ArchiveItem(null, "fc", pr.createdAt(), pr.updatedAt(), pr.author(), Map.of("PR-Head-Hash", head.hex(), "PR-Base-Hash", base.hex()),
-                               () -> subjectPrefix + "RFR: " + pr.title(),
-=======
     static ArchiveItem from(PullRequest pr, Repository localRepo, URI issueTracker, String issuePrefix,
                             WebrevStorage.WebrevGenerator webrevGenerator, WebrevNotification webrevNotification,
-                            ZonedDateTime created, ZonedDateTime updated, Hash base, Hash head) {
+                            ZonedDateTime created, ZonedDateTime updated, Hash base, Hash head, String subjectPrefix) {
         return new ArchiveItem(null, "fc", created, updated, pr.author(), Map.of("PR-Head-Hash", head.hex(), "PR-Base-Hash", base.hex()),
-                               () -> "RFR: " + pr.title(),
->>>>>>> 4248ba2d
+                               () -> subjectPrefix + "RFR: " + pr.title(),
                                () -> "",
                                () -> ArchiveMessages.composeConversation(pr, base, head),
                                () -> {
@@ -57,17 +51,11 @@
                                });
     }
 
-<<<<<<< HEAD
-    static ArchiveItem from(PullRequest pr, Repository localRepo, WebrevStorage.WebrevGenerator webrevGenerator, WebrevNotification webrevNotification, Hash lastBase, Hash lastHead, Hash base, Hash head, int index, ArchiveItem parent, String subjectPrefix) {
-        return new ArchiveItem(parent,"ha" + head.hex(), ZonedDateTime.now(), ZonedDateTime.now(), pr.author(), Map.of("PR-Head-Hash", head.hex(), "PR-Base-Hash", base.hex()),
-                               () -> String.format("Re: %s[Rev %02d] RFR: %s", subjectPrefix, index, pr.title()),
-=======
     static ArchiveItem from(PullRequest pr, Repository localRepo, WebrevStorage.WebrevGenerator webrevGenerator,
                             WebrevNotification webrevNotification, ZonedDateTime created, ZonedDateTime updated,
-                            Hash lastBase, Hash lastHead, Hash base, Hash head, int index, ArchiveItem parent) {
+                            Hash lastBase, Hash lastHead, Hash base, Hash head, int index, ArchiveItem parent, String subjectPrefix) {
         return new ArchiveItem(parent,"ha" + head.hex(), created, updated, pr.author(), Map.of("PR-Head-Hash", head.hex(), "PR-Base-Hash", base.hex()),
-                               () -> String.format("Re: [Rev %02d] RFR: %s", index, pr.title()),
->>>>>>> 4248ba2d
+                               () -> String.format("Re: %s[Rev %02d] RFR: %s", subjectPrefix, index, pr.title()),
                                () -> "",
                                () -> ArchiveMessages.composeRevision(pr, localRepo, base, head, lastBase, lastHead),
                                () -> {
