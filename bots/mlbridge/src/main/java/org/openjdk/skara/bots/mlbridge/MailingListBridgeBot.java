/*
 * Copyright (c) 2019, Oracle and/or its affiliates. All rights reserved.
 * DO NOT ALTER OR REMOVE COPYRIGHT NOTICES OR THIS FILE HEADER.
 *
 * This code is free software; you can redistribute it and/or modify it
 * under the terms of the GNU General Public License version 2 only, as
 * published by the Free Software Foundation.
 *
 * This code is distributed in the hope that it will be useful, but WITHOUT
 * ANY WARRANTY; without even the implied warranty of MERCHANTABILITY or
 * FITNESS FOR A PARTICULAR PURPOSE.  See the GNU General Public License
 * version 2 for more details (a copy is included in the LICENSE file that
 * accompanied this code).
 *
 * You should have received a copy of the GNU General Public License version
 * 2 along with this work; if not, write to the Free Software Foundation,
 * Inc., 51 Franklin St, Fifth Floor, Boston, MA 02110-1301 USA.
 *
 * Please contact Oracle, 500 Oracle Parkway, Redwood Shores, CA 94065 USA
 * or visit www.oracle.com if you need additional information or have any
 * questions.
 */
package org.openjdk.skara.bots.mlbridge;

import org.openjdk.skara.bot.*;
import org.openjdk.skara.email.EmailAddress;
import org.openjdk.skara.forge.*;

import java.net.URI;
import java.nio.file.Path;
import java.time.*;
import java.util.*;
import java.util.regex.Pattern;

public class MailingListBridgeBot implements Bot {
    private final EmailAddress emailAddress;
    private final HostedRepository codeRepo;
    private final HostedRepository archiveRepo;
    private final String archiveRef;
    private final HostedRepository censusRepo;
    private final String censusRef;
    private final EmailAddress listAddress;
    private final Set<String> ignoredUsers;
    private final Set<Pattern> ignoredComments;
    private final URI listArchive;
    private final String smtpServer;
    private final WebrevStorage webrevStorage;
    private final Set<String> readyLabels;
    private final Map<String, Pattern> readyComments;
    private final Map<String, String> headers;
    private final URI issueTracker;
    private final PullRequestUpdateCache updateCache;
    private final Duration sendInterval;
    private final Duration cooldown;
<<<<<<< HEAD
    private final Pattern repoInSubject;
    private final Pattern branchInSubject;
=======
    private final Path seedStorage;
>>>>>>> f06967e7
    private final CooldownQuarantine cooldownQuarantine;

    MailingListBridgeBot(EmailAddress from, HostedRepository repo, HostedRepository archive, String archiveRef,
                         HostedRepository censusRepo, String censusRef, EmailAddress list,
                         Set<String> ignoredUsers, Set<Pattern> ignoredComments, URI listArchive, String smtpServer,
                         HostedRepository webrevStorageRepository, String webrevStorageRef,
                         Path webrevStorageBase, URI webrevStorageBaseUri, Set<String> readyLabels,
                         Map<String, Pattern> readyComments, URI issueTracker, Map<String, String> headers,
<<<<<<< HEAD
                         Duration sendInterval, Duration cooldown, Pattern repoInSubject, Pattern branchInSubject) {
=======
                         Duration sendInterval, Duration cooldown, Path seedStorage) {
>>>>>>> f06967e7
        emailAddress = from;
        codeRepo = repo;
        archiveRepo = archive;
        this.archiveRef = archiveRef;
        this.censusRepo = censusRepo;
        this.censusRef = censusRef;
        listAddress = list;
        this.ignoredUsers = ignoredUsers;
        this.ignoredComments = ignoredComments;
        this.listArchive = listArchive;
        this.smtpServer = smtpServer;
        this.readyLabels = readyLabels;
        this.readyComments = readyComments;
        this.headers = headers;
        this.issueTracker = issueTracker;
        this.sendInterval = sendInterval;
        this.cooldown = cooldown;
<<<<<<< HEAD
        this.repoInSubject = repoInSubject;
        this.branchInSubject = branchInSubject;
=======
        this.seedStorage = seedStorage;
>>>>>>> f06967e7

        webrevStorage = new WebrevStorage(webrevStorageRepository, webrevStorageRef, webrevStorageBase,
                                          webrevStorageBaseUri, from);
        updateCache = new PullRequestUpdateCache();
        cooldownQuarantine = new CooldownQuarantine();
    }

    static MailingListBridgeBotBuilder newBuilder() {
        return new MailingListBridgeBotBuilder();
    }

    HostedRepository codeRepo() {
        return codeRepo;
    }

    HostedRepository archiveRepo() {
        return archiveRepo;
    }

    String archiveRef() {
        return archiveRef;
    }

    HostedRepository censusRepo() {
        return censusRepo;
    }

    String censusRef() {
        return censusRef;
    }

    EmailAddress emailAddress() {
        return emailAddress;
    }

    EmailAddress listAddress() {
        return listAddress;
    }

    Duration sendInterval() {
        return sendInterval;
    }

    Duration cooldown() {
        return cooldown;
    }

    Set<String> ignoredUsers() {
        return ignoredUsers;
    }

    Set<Pattern> ignoredComments() {
        return ignoredComments;
    }

    URI listArchive() {
        return listArchive;
    }

    String smtpServer() {
        return smtpServer;
    }

    WebrevStorage webrevStorage() {
        return webrevStorage;
    }

    Set<String> readyLabels() {
        return readyLabels;
    }

    Map<String, Pattern> readyComments() {
        return readyComments;
    }

    Map<String, String> headers() {
        return headers;
    }

    URI issueTracker() {
        return issueTracker;
    }

<<<<<<< HEAD
    Pattern repoInSubject() {
        return repoInSubject;
    }

    Pattern branchInSubject() {
        return branchInSubject;
=======
    Optional<Path> seedStorage() {
        return Optional.ofNullable(seedStorage);
>>>>>>> f06967e7
    }

    @Override
    public List<WorkItem> getPeriodicItems() {
        List<WorkItem> ret = new LinkedList<>();

        for (var pr : codeRepo.pullRequests()) {
            var quarantineStatus = cooldownQuarantine.status(pr);
            if (quarantineStatus == CooldownQuarantine.Status.IN_QUARANTINE) {
                continue;
            }
            if ((quarantineStatus == CooldownQuarantine.Status.JUST_RELEASED) ||
                    (quarantineStatus == CooldownQuarantine.Status.NOT_IN_QUARANTINE && updateCache.needsUpdate(pr))) {
                ret.add(new ArchiveWorkItem(pr, this,
                                            e -> updateCache.invalidate(pr),
                                            r -> cooldownQuarantine.updateQuarantineEnd(pr, r)));
            }
        }

        return ret;
    }
}<|MERGE_RESOLUTION|>--- conflicted
+++ resolved
@@ -52,12 +52,9 @@
     private final PullRequestUpdateCache updateCache;
     private final Duration sendInterval;
     private final Duration cooldown;
-<<<<<<< HEAD
     private final Pattern repoInSubject;
     private final Pattern branchInSubject;
-=======
     private final Path seedStorage;
->>>>>>> f06967e7
     private final CooldownQuarantine cooldownQuarantine;
 
     MailingListBridgeBot(EmailAddress from, HostedRepository repo, HostedRepository archive, String archiveRef,
@@ -66,11 +63,8 @@
                          HostedRepository webrevStorageRepository, String webrevStorageRef,
                          Path webrevStorageBase, URI webrevStorageBaseUri, Set<String> readyLabels,
                          Map<String, Pattern> readyComments, URI issueTracker, Map<String, String> headers,
-<<<<<<< HEAD
-                         Duration sendInterval, Duration cooldown, Pattern repoInSubject, Pattern branchInSubject) {
-=======
-                         Duration sendInterval, Duration cooldown, Path seedStorage) {
->>>>>>> f06967e7
+                         Duration sendInterval, Duration cooldown, Pattern repoInSubject, Pattern branchInSubject,
+                         Path seedStorage) {
         emailAddress = from;
         codeRepo = repo;
         archiveRepo = archive;
@@ -88,12 +82,9 @@
         this.issueTracker = issueTracker;
         this.sendInterval = sendInterval;
         this.cooldown = cooldown;
-<<<<<<< HEAD
         this.repoInSubject = repoInSubject;
         this.branchInSubject = branchInSubject;
-=======
         this.seedStorage = seedStorage;
->>>>>>> f06967e7
 
         webrevStorage = new WebrevStorage(webrevStorageRepository, webrevStorageRef, webrevStorageBase,
                                           webrevStorageBaseUri, from);
@@ -177,17 +168,16 @@
         return issueTracker;
     }
 
-<<<<<<< HEAD
     Pattern repoInSubject() {
         return repoInSubject;
     }
 
     Pattern branchInSubject() {
         return branchInSubject;
-=======
+    }
+
     Optional<Path> seedStorage() {
         return Optional.ofNullable(seedStorage);
->>>>>>> f06967e7
     }
 
     @Override
