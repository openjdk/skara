/*
 * Copyright (c) 2020, 2022, Oracle and/or its affiliates. All rights reserved.
 * DO NOT ALTER OR REMOVE COPYRIGHT NOTICES OR THIS FILE HEADER.
 *
 * This code is free software; you can redistribute it and/or modify it
 * under the terms of the GNU General Public License version 2 only, as
 * published by the Free Software Foundation.
 *
 * This code is distributed in the hope that it will be useful, but WITHOUT
 * ANY WARRANTY; without even the implied warranty of MERCHANTABILITY or
 * FITNESS FOR A PARTICULAR PURPOSE.  See the GNU General Public License
 * version 2 for more details (a copy is included in the LICENSE file that
 * accompanied this code).
 *
 * You should have received a copy of the GNU General Public License version
 * 2 along with this work; if not, write to the Free Software Foundation,
 * Inc., 51 Franklin St, Fifth Floor, Boston, MA 02110-1301 USA.
 *
 * Please contact Oracle, 500 Oracle Parkway, Redwood Shores, CA 94065 USA
 * or visit www.oracle.com if you need additional information or have any
 * questions.
 */
package org.openjdk.skara.bots.notify.prbranch;

import java.time.ZonedDateTime;
import org.junit.jupiter.api.*;
import org.openjdk.skara.forge.*;
import org.openjdk.skara.issuetracker.Issue;
import org.openjdk.skara.json.JSON;
import org.openjdk.skara.test.*;
import org.openjdk.skara.vcs.Branch;

import java.io.IOException;
import java.nio.file.Path;

import static org.junit.jupiter.api.Assertions.*;
import static org.openjdk.skara.bots.notify.prbranch.PullRequestBranchNotifier.FORCE_PUSH_MARKER;
import static org.openjdk.skara.bots.notify.prbranch.PullRequestBranchNotifier.FORCE_PUSH_SUGGESTION;

public class PullRequestBranchNotifierTests {
    private TestBotFactory testBotBuilder(HostedRepository hostedRepository, Path storagePath) {
        return TestBotFactory.newBuilder()
                             .addHostedRepository("hostedrepo", hostedRepository)
                             .storagePath(storagePath)
                             .addConfiguration("database", JSON.object()
                                                               .put("repository", "hostedrepo:history")
                                                               .put("name", "duke")
                                                               .put("email", "duke@openjdk.org"))
                             .addConfiguration("ready", JSON.object()
                                                            .put("labels", JSON.array())
                                                            .put("comments", JSON.array()))
                             .addConfiguration("integrator", JSON.of(hostedRepository.forge().currentUser().id()))
                             .addConfiguration("repositories", JSON.object()
                                                                   .put("hostedrepo", JSON.object()
                                                                                          .put("basename", "test")
                                                                                          .put("branches", "master")
                                                                                          .put("prbranch", JSON.object())))
                             .build();
    }

    @Test
    void simple(TestInfo testInfo) throws IOException {
        try (var credentials = new HostCredentials(testInfo);
             var tempFolder = new TemporaryDirectory()) {

            var repo = credentials.getHostedRepository();
            var repoFolder = tempFolder.path().resolve("repo");
            var localRepo = CheckableRepository.init(repoFolder, repo.repositoryType());
            credentials.commitLock(localRepo);
            localRepo.pushAll(repo.url());

            var storageFolder = tempFolder.path().resolve("storage");
            var notifyBot = testBotBuilder(repo, storageFolder).create("notify", JSON.object());

            // Initialize history
            TestBotRunner.runPeriodicItems(notifyBot);

            // Create a PR
            var editHash = CheckableRepository.appendAndCommit(localRepo, "Another line");
            localRepo.push(editHash, repo.url(), "source", true);
            var pr = credentials.createPullRequest(repo, "master", "source", "This is a PR", false);
            pr.addLabel("rfr");
            TestBotRunner.runPeriodicItems(notifyBot);

            // The target repo should now contain the new branch
            var hash = localRepo.fetch(repo.url(), PreIntegrations.preIntegrateBranch(pr));
            assertEquals(editHash, hash);

            // Close the PR
            pr.setState(Issue.State.CLOSED);
            TestBotRunner.runPeriodicItems(notifyBot);

            // The target repo should no longer contain the branch
            assertThrows(IOException.class, () -> localRepo.fetch(repo.url(), PreIntegrations.preIntegrateBranch(pr)));

            // Reopen the PR
            pr.setState(Issue.State.OPEN);
            TestBotRunner.runPeriodicItems(notifyBot);

            // The branch should have reappeared
            hash = localRepo.fetch(repo.url(), PreIntegrations.preIntegrateBranch(pr));
            assertEquals(editHash, hash);
        }
    }

    @Test
    void rfrMissing(TestInfo testInfo) throws IOException {
        try (var credentials = new HostCredentials(testInfo);
             var tempFolder = new TemporaryDirectory()) {

            var repo = credentials.getHostedRepository();
            var repoFolder = tempFolder.path().resolve("repo");
            var localRepo = CheckableRepository.init(repoFolder, repo.repositoryType());
            credentials.commitLock(localRepo);
            localRepo.pushAll(repo.url());

            var storageFolder = tempFolder.path().resolve("storage");
            var notifyBot = testBotBuilder(repo, storageFolder).create("notify", JSON.object());

            // Initialize history
            TestBotRunner.runPeriodicItems(notifyBot);

            // Create a PR
            var editHash = CheckableRepository.appendAndCommit(localRepo, "Another line");
            localRepo.push(editHash, repo.url(), "source", true);
            var pr = credentials.createPullRequest(repo, "master", "source", "This is a PR", false);
            pr.addLabel("rfr");
            TestBotRunner.runPeriodicItems(notifyBot);

            // The target repo should now contain the new branch
            var hash = localRepo.fetch(repo.url(), PreIntegrations.preIntegrateBranch(pr));
            assertEquals(editHash, hash);

            // remove label `rfr`
            pr.removeLabel("rfr");

            // Close the PR
            pr.setState(Issue.State.CLOSED);
            TestBotRunner.runPeriodicItems(notifyBot);

            // The target repo should no longer contain the branch
            assertThrows(IOException.class, () -> localRepo.fetch(repo.url(), PreIntegrations.preIntegrateBranch(pr)));

            // Reopen the PR
            pr.setState(Issue.State.OPEN);
            TestBotRunner.runPeriodicItems(notifyBot);

            // The target repo should not contain the branch, because the pr doesn't have label `rfr`.
            assertThrows(IOException.class, () -> localRepo.fetch(repo.url(), PreIntegrations.preIntegrateBranch(pr)));

            // add label `rfr`
            pr.addLabel("rfr");
            TestBotRunner.runPeriodicItems(notifyBot);

            // The branch should have reappeared
            hash = localRepo.fetch(repo.url(), PreIntegrations.preIntegrateBranch(pr));
            assertEquals(editHash, hash);
        }
    }

    @Test
    void updated(TestInfo testInfo) throws IOException {
        try (var credentials = new HostCredentials(testInfo);
             var tempFolder = new TemporaryDirectory()) {

            var repo = credentials.getHostedRepository();
            var repoFolder = tempFolder.path().resolve("repo");
            var localRepo = CheckableRepository.init(repoFolder, repo.repositoryType());
            credentials.commitLock(localRepo);
            localRepo.pushAll(repo.url());

            var storageFolder = tempFolder.path().resolve("storage");
            var notifyBot = testBotBuilder(repo, storageFolder).create("notify", JSON.object());

            // Initialize history
            TestBotRunner.runPeriodicItems(notifyBot);

            // Create a PR
            var editHash = CheckableRepository.appendAndCommit(localRepo, "Another line");
            localRepo.push(editHash, repo.url(), "source", true);
            var pr = credentials.createPullRequest(repo, "master", "source", "This is a PR", false);
            pr.addLabel("rfr");
            TestBotRunner.runPeriodicItems(notifyBot);

            // The target repo should now contain the new branch
            var hash = localRepo.fetch(repo.url(), PreIntegrations.preIntegrateBranch(pr));
            assertEquals(editHash, hash);

            // Push another change
            var updatedHash = CheckableRepository.appendAndCommit(localRepo, "Yet another line");
            localRepo.push(updatedHash, repo.url(), "source");

<<<<<<< HEAD
            // Make sure that the push registered
            var lastHeadHash = pr.headHash();
            var refreshCount = 0;
            do {
                pr = (TestPullRequest) repo.pullRequest(pr.id());
                if (refreshCount++ > 100) {
                    fail("The PR did not update after the new push");
                }
            } while (pr.headHash().equals(lastHeadHash));

=======
>>>>>>> 880b3483
            TestBotRunner.runPeriodicItems(notifyBot);

            // The branch should have been updated
            hash = localRepo.fetch(repo.url(), PreIntegrations.preIntegrateBranch(pr));
            assertEquals(updatedHash, hash);
        }
    }

    @Test
    void branchMissing(TestInfo testInfo) throws IOException {
        try (var credentials = new HostCredentials(testInfo);
             var tempFolder = new TemporaryDirectory()) {

            var repo = credentials.getHostedRepository();
            var repoFolder = tempFolder.path().resolve("repo");
            var localRepo = CheckableRepository.init(repoFolder, repo.repositoryType());
            credentials.commitLock(localRepo);
            localRepo.pushAll(repo.url());

            var storageFolder = tempFolder.path().resolve("storage");
            var notifyBot = testBotBuilder(repo, storageFolder).create("notify", JSON.object());

            // Initialize history
            TestBotRunner.runPeriodicItems(notifyBot);

            // Create a PR
            var editHash = CheckableRepository.appendAndCommit(localRepo, "Another line");
            localRepo.push(editHash, repo.url(), "source", true);
            var pr = credentials.createPullRequest(repo, "master", "source", "This is a PR", false);
            pr.addLabel("rfr");
            TestBotRunner.runPeriodicItems(notifyBot);

            // The target repo should now contain the new branch
            var hash = localRepo.fetch(repo.url(), PreIntegrations.preIntegrateBranch(pr));
            assertEquals(editHash, hash);
            try {
                localRepo.prune(new Branch(PreIntegrations.preIntegrateBranch(pr)), repo.url().toString());
            } catch (IOException ignored) {
            }

            // Now close it - no exception should be raised
            pr.setState(Issue.State.CLOSED);
            TestBotRunner.runPeriodicItems(notifyBot);
        }
    }

    @Test
    void retarget(TestInfo testInfo) throws IOException {
        try (var credentials = new HostCredentials(testInfo);
             var tempFolder = new TemporaryDirectory()) {

            var repo = credentials.getHostedRepository();
            var repoFolder = tempFolder.path().resolve("repo");
            var localRepo = CheckableRepository.init(repoFolder, repo.repositoryType());
            credentials.commitLock(localRepo);
            localRepo.pushAll(repo.url());

            var storageFolder = tempFolder.path().resolve("storage");
            var notifyBot = testBotBuilder(repo, storageFolder).create("notify", JSON.object());

            // Initialize history
            TestBotRunner.runPeriodicItems(notifyBot);

            // Create a PR
            var editHash = CheckableRepository.appendAndCommit(localRepo, "Another line");
            localRepo.push(editHash, repo.url(), "source", true);
            var pr = credentials.createPullRequest(repo, "master", "source", "This is a PR", false);
            pr.addLabel("rfr");
            TestBotRunner.runPeriodicItems(notifyBot);

            // The target repo should now contain the new branch
            var hash = localRepo.fetch(repo.url(), PreIntegrations.preIntegrateBranch(pr));
            assertEquals(editHash, hash);

            // Create follow-up work
            var followUp = CheckableRepository.appendAndCommit(localRepo, "Follow-up work", "Follow-up change");
            localRepo.push(followUp, repo.url(), "followup", true);
            var followUpPr = credentials.createPullRequest(repo, PreIntegrations.preIntegrateBranch(pr), "followup", "This is another pull request");
            assertEquals(PreIntegrations.preIntegrateBranch(pr), followUpPr.targetRef());

            // Close the PR
            pr.setState(Issue.State.CLOSED);
            TestBotRunner.runPeriodicItems(notifyBot);

            // The target repo should no longer contain the branch
            assertThrows(IOException.class, () -> localRepo.fetch(repo.url(), PreIntegrations.preIntegrateBranch(pr)));

            // The follow-up PR should have been retargeted
<<<<<<< HEAD
            followUpPr = (TestPullRequest) repo.pullRequest(followUpPr.id());
            assertEquals("master", followUpPr.targetRef());
=======
            assertEquals("master", followUpPr.store().targetRef());
>>>>>>> 880b3483

            // Instructions on how to adapt to the newly integrated changes should have been posted
            var lastComment = followUpPr.comments().get(followUpPr.comments().size() - 1);
            assertTrue(lastComment.body().contains("The dependent pull request has now"), lastComment.body());
            assertTrue(lastComment.body().contains("git checkout followup"), lastComment.body());
            assertTrue(lastComment.body().contains("git commit -m \"Merge master\""), lastComment.body());
        }
    }

    @Test
    void testForcePush(TestInfo testInfo) throws IOException {
        try (var credentials = new HostCredentials(testInfo);
             var tempFolder = new TemporaryDirectory()) {
            var repo = credentials.getHostedRepository();
            var repoFolder = tempFolder.path().resolve("repo");
            var localRepo = CheckableRepository.init(repoFolder, repo.repositoryType());
            var storageFolder = tempFolder.path().resolve("storage");
            var notifyBot = testBotBuilder(repo, storageFolder).create("notify", JSON.object());

            // Create a PR
            var editHash = CheckableRepository.appendAndCommit(localRepo, "Another line");
            localRepo.push(editHash, repo.url(), "source", true);
            var pr = credentials.createPullRequest(repo, "master", "source", "This is a PR", false);
            pr.addLabel("rfr");
            pr.addComment("initial");
            TestBotRunner.runPeriodicItems(notifyBot);

            // The PR shouldn't have the force-push suggestion comment
            assertEquals(1, pr.comments().size());
            var lastComment = pr.comments().get(pr.comments().size() - 1);
            assertTrue(lastComment.body().contains("initial"));
            assertFalse(lastComment.body().contains(FORCE_PUSH_MARKER));
            assertFalse(lastComment.body().contains(FORCE_PUSH_SUGGESTION));

            // Normally push.
            var updatedHash = CheckableRepository.appendAndCommit(localRepo, "Normally push");
            localRepo.push(updatedHash, repo.url(), "source", false);
            pr.addComment("Normally push");
            TestBotRunner.runPeriodicItems(notifyBot);

            // The PR shouldn't have the force-push suggestion comment.
            assertEquals(2, pr.comments().size());
            lastComment = pr.comments().get(pr.comments().size() - 1);
            assertTrue(lastComment.body().contains("Normally push"));
            assertFalse(lastComment.body().contains(FORCE_PUSH_MARKER));
            assertFalse(lastComment.body().contains(FORCE_PUSH_SUGGESTION));

            // Simulate force-push.
            updatedHash = CheckableRepository.appendAndCommit(localRepo, "test force-push");
            localRepo.checkout(editHash);
            localRepo.squash(updatedHash);
            var forcePushHash = localRepo.commit("test force-push", "duke", "duke@openjdk.org");
            localRepo.push(forcePushHash, repo.url(), "source", true);
            pr.setLastForcePushTime(ZonedDateTime.now());
            pr.addComment("Force-push");
            TestBotRunner.runPeriodicItems(notifyBot);

            // The last comment of the PR should be the force-push suggestion comment.
            assertEquals(4, pr.comments().size());
            lastComment = pr.comments().get(pr.comments().size() - 1);
            assertFalse(lastComment.body().contains("Force-push"));
            assertTrue(lastComment.body().contains(FORCE_PUSH_MARKER));
            assertTrue(lastComment.body().contains(FORCE_PUSH_SUGGESTION));

            // Normally push again.
            updatedHash = CheckableRepository.appendAndCommit(localRepo, "Normally push");
            localRepo.push(updatedHash, repo.url(), "source", false);
            pr.addComment("Normally push again");
            TestBotRunner.runPeriodicItems(notifyBot);

            // The last comment of the PR shouldn't be the force-push suggestion comment.
            assertEquals(5, pr.comments().size());
            lastComment = pr.comments().get(pr.comments().size() - 1);
            assertTrue(lastComment.body().contains("Normally push again"));
            assertFalse(lastComment.body().contains(FORCE_PUSH_MARKER));
            assertFalse(lastComment.body().contains(FORCE_PUSH_SUGGESTION));

            // Simulate force-push again.
            updatedHash = CheckableRepository.appendAndCommit(localRepo, "test force-push again");
            localRepo.checkout(editHash);
            localRepo.squash(updatedHash);
            forcePushHash = localRepo.commit("test force-push again", "duke", "duke@openjdk.org");
            localRepo.push(forcePushHash, repo.url(), "source", true);
            pr.setLastForcePushTime(ZonedDateTime.now());
            pr.addComment("Force-push again");
            TestBotRunner.runPeriodicItems(notifyBot);

            // The last comment of the PR should be the force-push suggestion comment.
            assertEquals(7, pr.comments().size());
            lastComment = pr.comments().get(pr.comments().size() - 1);
            assertFalse(lastComment.body().contains("Force-push again"));
            assertTrue(lastComment.body().contains(FORCE_PUSH_MARKER));
            assertTrue(lastComment.body().contains(FORCE_PUSH_SUGGESTION));
        }
    }
}<|MERGE_RESOLUTION|>--- conflicted
+++ resolved
@@ -190,19 +190,6 @@
             var updatedHash = CheckableRepository.appendAndCommit(localRepo, "Yet another line");
             localRepo.push(updatedHash, repo.url(), "source");
 
-<<<<<<< HEAD
-            // Make sure that the push registered
-            var lastHeadHash = pr.headHash();
-            var refreshCount = 0;
-            do {
-                pr = (TestPullRequest) repo.pullRequest(pr.id());
-                if (refreshCount++ > 100) {
-                    fail("The PR did not update after the new push");
-                }
-            } while (pr.headHash().equals(lastHeadHash));
-
-=======
->>>>>>> 880b3483
             TestBotRunner.runPeriodicItems(notifyBot);
 
             // The branch should have been updated
@@ -291,12 +278,7 @@
             assertThrows(IOException.class, () -> localRepo.fetch(repo.url(), PreIntegrations.preIntegrateBranch(pr)));
 
             // The follow-up PR should have been retargeted
-<<<<<<< HEAD
-            followUpPr = (TestPullRequest) repo.pullRequest(followUpPr.id());
-            assertEquals("master", followUpPr.targetRef());
-=======
             assertEquals("master", followUpPr.store().targetRef());
->>>>>>> 880b3483
 
             // Instructions on how to adapt to the newly integrated changes should have been posted
             var lastComment = followUpPr.comments().get(followUpPr.comments().size() - 1);
