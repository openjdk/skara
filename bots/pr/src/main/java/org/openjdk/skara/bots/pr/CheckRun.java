--- conflicted
+++ resolved
@@ -747,24 +747,6 @@
         };
     }
 
-<<<<<<< HEAD
-=======
-    private void updateReviewedMessages(List<Comment> comments, List<Review> reviews) {
-        var reviewTracker = new ReviewTracker(comments, reviews);
-
-        for (var added : reviewTracker.newReviews().entrySet()) {
-            var body = added.getValue() + "\n" +
-                    " ⚠️ Marking a PR as reviewed using the emoji buttons is deprecated and will not be supported in the near future. " +
-                    "Please use the `Approve` button instead!\n\n" +
-                    "This PR has been reviewed by " +
-                    formatReviewer(added.getKey().reviewer()) + " - " +
-                    verdictToString(added.getKey().verdict()) + ".";
-            log.info("Posting review message for " + added.getKey().id());
-            pr.addComment(body);
-        }
-    }
-
->>>>>>> 3b74c3b2
     private Optional<Comment> findComment(List<Comment> comments, String marker) {
         var self = pr.repository().forge().currentUser();
         return comments.stream()
