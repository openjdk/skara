/*
 * Copyright (c) 2019, Oracle and/or its affiliates. All rights reserved.
 * DO NOT ALTER OR REMOVE COPYRIGHT NOTICES OR THIS FILE HEADER.
 *
 * This code is free software; you can redistribute it and/or modify it
 * under the terms of the GNU General Public License version 2 only, as
 * published by the Free Software Foundation.
 *
 * This code is distributed in the hope that it will be useful, but WITHOUT
 * ANY WARRANTY; without even the implied warranty of MERCHANTABILITY or
 * FITNESS FOR A PARTICULAR PURPOSE.  See the GNU General Public License
 * version 2 for more details (a copy is included in the LICENSE file that
 * accompanied this code).
 *
 * You should have received a copy of the GNU General Public License version
 * 2 along with this work; if not, write to the Free Software Foundation,
 * Inc., 51 Franklin St, Fifth Floor, Boston, MA 02110-1301 USA.
 *
 * Please contact Oracle, 500 Oracle Parkway, Redwood Shores, CA 94065 USA
 * or visit www.oracle.com if you need additional information or have any
 * questions.
 */
package org.openjdk.skara.bots.pr;

import org.openjdk.skara.forge.*;
import org.openjdk.skara.host.HostUser;
import org.openjdk.skara.issuetracker.*;
import org.openjdk.skara.vcs.*;
import org.openjdk.skara.vcs.openjdk.Issue;
import org.openjdk.skara.email.EmailAddress;

import java.io.*;
import java.nio.file.Path;
import java.util.*;
import java.util.logging.Logger;
import java.util.regex.*;
import java.util.stream.*;

class CheckRun {
    private final CheckWorkItem workItem;
    private final PullRequest pr;
    private final Repository localRepo;
    private final List<Comment> comments;
    private final List<Review> allReviews;
    private final List<Review> activeReviews;
    private final Set<String> labels;
    private final CensusInstance censusInstance;
    private final boolean ignoreStaleReviews;

    private final Hash baseHash;
    private final CheckablePullRequest checkablePullRequest;

    private final Logger log = Logger.getLogger("org.openjdk.skara.bots.pr");
    private final String progressMarker = "<!-- Anything below this marker will be automatically updated, please do not edit manually! -->";
    private final String mergeReadyMarker = "<!-- PullRequestBot merge is ready comment -->";
    private final String outdatedHelpMarker = "<!-- PullRequestBot outdated help comment -->";
    private final String sourceBranchWarningMarker = "<!-- PullRequestBot source branch warning comment -->";
    private final Set<String> newLabels;

    private CheckRun(CheckWorkItem workItem, PullRequest pr, Repository localRepo, List<Comment> comments,
                     List<Review> allReviews, List<Review> activeReviews, Set<String> labels,
                     CensusInstance censusInstance, boolean ignoreStaleReviews) throws IOException {
        this.workItem = workItem;
        this.pr = pr;
        this.localRepo = localRepo;
        this.comments = comments;
        this.allReviews = allReviews;
        this.activeReviews = activeReviews;
        this.labels = new HashSet<>(labels);
        this.newLabels = new HashSet<>(labels);
        this.censusInstance = censusInstance;
        this.ignoreStaleReviews = ignoreStaleReviews;

        var prUtils = new PullRequestUtils(pr);
        baseHash = prUtils.baseHash(localRepo);
        checkablePullRequest = new CheckablePullRequest(pr, localRepo, ignoreStaleReviews);
    }

    static void execute(CheckWorkItem workItem, PullRequest pr, Repository localRepo, List<Comment> comments,
                        List<Review> allReviews, List<Review> activeReviews, Set<String> labels, CensusInstance censusInstance,
                        boolean ignoreStaleReviews) throws IOException {
        var run = new CheckRun(workItem, pr, localRepo, comments, allReviews, activeReviews, labels, censusInstance, ignoreStaleReviews);
        run.checkStatus();
    }

    private boolean isTargetBranchAllowed() {
        var matcher = workItem.bot.allowedTargetBranches().matcher(pr.targetRef());
        return matcher.matches();
    }

    private List<String> allowedTargetBranches() {
        return pr.repository()
                 .branches()
                 .stream()
                 .map(HostedBranch::name)
                 .map(name -> workItem.bot.allowedTargetBranches().matcher(name))
                 .filter(Matcher::matches)
                 .map(Matcher::group)
                 .collect(Collectors.toList());
    }

    // For unknown contributors, check that all commits have the same name and email
    private boolean checkCommitAuthor(List<CommitMetadata> commits) throws IOException {
        var author = censusInstance.namespace().get(pr.author().id());
        if (author != null) {
            return true;
        }

        var names = new HashSet<String>();
        var emails = new HashSet<String>();

        for (var commit : commits) {
            names.add(commit.author().name());
            emails.add(commit.author().email());
        }

        return ((names.size() == 1) && emails.size() == 1);
    }

    // Additional bot-specific checks that are not handled by JCheck
    private List<String> botSpecificChecks(Hash finalHash) throws IOException {
        var ret = new ArrayList<String>();

        if (bodyWithoutStatus().isBlank()) {
            var error = "The pull request body must not be empty.";
            ret.add(error);
        }

        if (!isTargetBranchAllowed()) {
            var error = "The branch `" + pr.targetRef() + "` is not allowed as target branch. The allowed target branches are:\n" +
                    allowedTargetBranches().stream()
                    .map(name -> "   - " + name)
                    .collect(Collectors.joining("\n"));
            ret.add(error);
        }

        var headHash = pr.headHash();
        var originalCommits = localRepo.commitMetadata(baseHash, headHash);

        if (!checkCommitAuthor(originalCommits)) {
            var error = "For contributors who are not existing OpenJDK Authors, commit attribution will be taken from " +
                    "the commits in the PR. However, the commits in this PR have inconsistent user names and/or " +
                    "email addresses. Please amend the commits.";
            ret.add(error);
        }

        for (var blocker : workItem.bot.blockingCheckLabels().entrySet()) {
            if (labels.contains(blocker.getKey())) {
                ret.add(blocker.getValue());
            }
        }

        return ret;
    }

    private void updateCheckBuilder(CheckBuilder checkBuilder, PullRequestCheckIssueVisitor visitor, List<String> additionalErrors) {
        if (visitor.isReadyForReview() && additionalErrors.isEmpty()) {
            checkBuilder.complete(true);
        } else {
            checkBuilder.title("Required");
            var summary = Stream.concat(visitor.getMessages().stream(), additionalErrors.stream())
                                .sorted()
                                .map(m -> "- " + m)
                                .collect(Collectors.joining("\n"));
            checkBuilder.summary(summary);
            for (var annotation : visitor.getAnnotations()) {
                checkBuilder.annotation(annotation);
            }
            checkBuilder.complete(false);
        }
    }

    private void updateReadyForReview(PullRequestCheckIssueVisitor visitor, List<String> additionalErrors) {
        // Additional errors are not allowed
        if (!additionalErrors.isEmpty()) {
            newLabels.remove("rfr");
            return;
        }

        // Draft requests are not for review
        if (pr.isDraft()) {
            newLabels.remove("rfr");
            return;
        }

        // Check if the visitor found any issues that should be resolved before reviewing
        if (visitor.isReadyForReview()) {
            newLabels.add("rfr");
        } else {
            newLabels.remove("rfr");
        }
    }

    private String getRole(String username) {
        var project = censusInstance.project();
        var version = censusInstance.census().version().format();
        if (project.isReviewer(username, version)) {
            return "**Reviewer**";
        } else if (project.isCommitter(username, version)) {
            return "Committer";
        } else if (project.isAuthor(username, version)) {
            return "Author";
        } else {
            return "no project role";
        }
    }

    private String formatReviewer(HostUser reviewer) {
        var namespace = censusInstance.namespace();
        var contributor = namespace.get(reviewer.id());
        if (contributor == null) {
            return reviewer.userName() + " (no known " + namespace.name() + " user name / role)";
        } else {
            var userNameLink = "[" + contributor.username() + "](@" + reviewer.userName() + ")";
            return contributor.fullName().orElse(contributor.username()) + " (" + userNameLink + " - " +
                    getRole(contributor.username()) + ")";
        }
    }

    private String getChecksList(PullRequestCheckIssueVisitor visitor) {
        return visitor.getChecks().entrySet().stream()
                      .map(entry -> "- [" + (entry.getValue() ? "x" : " ") + "] " + entry.getKey())
                      .collect(Collectors.joining("\n"));
    }

    private String getAdditionalErrorsList(List<String> additionalErrors) {
        return additionalErrors.stream()
                               .sorted()
                               .map(err -> "&nbsp;⚠️ " + err)
                               .collect(Collectors.joining("\n"));
    }

    private Optional<String> getReviewersList(List<Review> reviews) {
        var reviewers = reviews.stream()
                               .filter(review -> review.verdict() == Review.Verdict.APPROVED)
                               .map(review -> {
                                   var entry = " * " + formatReviewer(review.reviewer());
                                   if (!review.hash().equals(pr.headHash())) {
                                       if (ignoreStaleReviews) {
                                           entry += " 🔄 Re-review required (review applies to " + review.hash() + ")";
                                       } else {
                                           entry += " ⚠️ Review applies to " + review.hash();
                                       }
                                   }
                                   return entry;
                               })
                               .collect(Collectors.joining("\n"));
        if (reviewers.length() > 0) {
            return Optional.of(reviewers);
        } else {
            return Optional.empty();
        }
    }

    private String formatContributor(EmailAddress contributor) {
        var name = contributor.fullName().orElseThrow();
        return name + " `<" + contributor.address() + ">`";
    }

    private Optional<String> getContributorsList(List<Comment> comments) {
        var contributors = Contributors.contributors(pr.repository().forge().currentUser(), comments)
                                       .stream()
                                       .map(c -> " * " + formatContributor(c))
                                       .collect(Collectors.joining("\n"));
        if (contributors.length() > 0) {
            return Optional.of(contributors);
        } else {
            return Optional.empty();
        }
    }

    private String getStatusMessage(List<Comment> comments, List<Review> reviews, PullRequestCheckIssueVisitor visitor, List<String> additionalErrors) {
        var progressBody = new StringBuilder();
        progressBody.append("---------\n");
        progressBody.append("### Progress\n");
        progressBody.append(getChecksList(visitor));

        if (!additionalErrors.isEmpty()) {
            progressBody.append("\n\n### Error");
            if (additionalErrors.size() > 1) {
                progressBody.append("s");
            }
            progressBody.append("\n");
            progressBody.append(getAdditionalErrorsList(additionalErrors));
        }

        var issue = Issue.fromString(pr.title());
        var issueProject = workItem.bot.issueProject();
        if (issueProject != null && issue.isPresent()) {
            var allIssues = new ArrayList<Issue>();
            allIssues.add(issue.get());
            allIssues.addAll(SolvesTracker.currentSolved(pr.repository().forge().currentUser(), comments));
            progressBody.append("\n\n### Issue");
            if (allIssues.size() > 1) {
                progressBody.append("s");
            }
            progressBody.append("\n");
            for (var currentIssue : allIssues) {
                progressBody.append(" * ");
                try {
                    var iss = issueProject.issue(currentIssue.id());
                    if (iss.isPresent()) {
                        progressBody.append("[");
                        progressBody.append(iss.get().id());
                        progressBody.append("](");
                        progressBody.append(iss.get().webUrl());
                        progressBody.append("): ");
                        progressBody.append(iss.get().title());
                        progressBody.append("\n");
                    } else {
                        progressBody.append("⚠️ Failed to retrieve information on issue `");
                        progressBody.append(currentIssue.id());
                        progressBody.append("`.\n");
                    }
                } catch (RuntimeException e) {
                    progressBody.append("⚠️ Temporary failure when trying to retrieve information on issue `");
                    progressBody.append(currentIssue.id());
                    progressBody.append("`.\n");
                }
            }
        }

        getReviewersList(reviews).ifPresent(reviewers -> {
            progressBody.append("\n\n### Reviewers\n");
            progressBody.append(reviewers);
        });

        getContributorsList(comments).ifPresent(contributors -> {
            progressBody.append("\n\n### Contributors\n");
            progressBody.append(contributors);
        });

        progressBody.append("\n\n### Download\n");
        progressBody.append(checkoutCommands());

        return progressBody.toString();
    }

    private String checkoutCommands() {
        var repoUrl = pr.repository().webUrl();
        return
           "`$ git fetch " + repoUrl + " " + pr.fetchRef() + ":pull/" + pr.id() + "`\n" +
           "`$ git checkout pull/" + pr.id() + "`\n";
    }

    private String bodyWithoutStatus() {
        var description = pr.body();
        var markerIndex = description.lastIndexOf(progressMarker);
        return (markerIndex < 0 ?
                description :
                description.substring(0, markerIndex)).trim();
    }

    private String updateStatusMessage(String message) {
        var description = pr.body();
        var markerIndex = description.lastIndexOf(progressMarker);

        if (markerIndex >= 0 && description.substring(markerIndex).equals(message)) {
            log.info("Progress already up to date");
            return description;
        }
        var newBody = bodyWithoutStatus() + "\n" + progressMarker + "\n" + message;

        // TODO? Retrieve the body again here to lower the chance of concurrent updates
        pr.setBody(newBody);
        return newBody;
    }

    private String verdictToString(Review.Verdict verdict) {
        switch (verdict) {
            case APPROVED:
                return "changes are approved";
            case DISAPPROVED:
                return "more changes needed";
            case NONE:
                return "comment added";
            default:
                throw new RuntimeException("Unknown verdict: " + verdict);
        }
    }

    private void updateReviewedMessages(List<Comment> comments, List<Review> reviews) {
        var reviewTracker = new ReviewTracker(comments, reviews);

        for (var added : reviewTracker.newReviews().entrySet()) {
            var body = added.getValue() + "\n" +
                    "This PR has been reviewed by " +
                    formatReviewer(added.getKey().reviewer()) + " - " +
                    verdictToString(added.getKey().verdict()) + ".";
            pr.addComment(body);
        }
    }

    private Optional<Comment> findComment(List<Comment> comments, String marker) {
        var self = pr.repository().forge().currentUser();
        return comments.stream()
                       .filter(comment -> comment.author().equals(self))
                       .filter(comment -> comment.body().contains(marker))
                       .findAny();
    }

    private String getMergeReadyComment(String commitMessage, List<Review> reviews) {
        var message = new StringBuilder();
        message.append("@");
        message.append(pr.author().userName());
        message.append(" This change now passes all automated pre-integration checks");

        try {
            var hasContributingFile =
                !localRepo.files(pr.targetHash(), Path.of("CONTRIBUTING.md")).isEmpty();
            if (hasContributingFile) {
                message.append(". When the change also fulfills all ");
                message.append("[project specific requirements](https://github.com/");
                message.append(pr.repository().name());
                message.append("/blob/");
                message.append(pr.targetRef());
                message.append("/CONTRIBUTING.md)");
            }
        } catch (IOException e) {
            throw new UncheckedIOException(e);
        }

        message.append(", type `/integrate` in a new comment to proceed. After integration, ");
        message.append("the commit message will be:\n");
        message.append("```\n");
        message.append(commitMessage);
        message.append("\n```\n");

        message.append("- If you would like to add a summary, use the `/summary` command.\n");
        message.append("- To credit additional contributors, use the `/contributor` command.\n");
        message.append("- To add additional solved issues, use the `/solves` command.\n");

        var divergingCommits = checkablePullRequest.divergingCommits();
        if (divergingCommits.size() > 0) {
            message.append("\n");
            message.append("Since the source branch of this PR was last updated there ");
            if (divergingCommits.size() == 1) {
                message.append("has been 1 commit ");
            } else {
                message.append("have been ");
                message.append(divergingCommits.size());
                message.append(" commits ");
            }
            message.append("pushed to the `");
            message.append(pr.targetRef());
            message.append("` branch. ");
<<<<<<< HEAD
            if (rebasePossible) {
                message.append("As there are no conflicts, your changes will automatically be rebased on top of ");
                message.append("these commits when integrating. If you prefer to avoid automatic rebasing, please merge `");
                message.append(pr.targetRef());
                message.append("` into your branch, and then specify the current head hash when integrating, like this: ");
                message.append("`/integrate ");
                message.append(pr.targetHash());
                message.append("`.\n");
            } else {
                message.append("Your changes cannot be rebased automatically without conflicts, so you will need to ");
                message.append("merge `");
                message.append(pr.targetRef());
                message.append("` into your branch before integrating.\n");
            }
=======
            message.append("As there are no conflicts, your changes will automatically be rebased on top of ");
            message.append("these commits when integrating. If you prefer to avoid automatic rebasing, please merge `");
            message.append(pr.targetRef());
            message.append("` into your branch, and then specify the current head hash when integrating, like this: ");
            message.append("`/integrate ");
            message.append(prInstance.targetHash());
            message.append("`.\n");
>>>>>>> ef0c6f6c
        } else {
            message.append("\n");
            message.append("There are currently no new commits on the `");
            message.append(pr.targetRef());
            message.append("` branch since the last update of the source branch of this PR. If another commit should be pushed before ");
            message.append("you perform the `/integrate` command, your PR will be automatically rebased. If you would like to avoid ");
            message.append("potential automatic rebasing, specify the current head hash when integrating, like this: ");
            message.append("`/integrate ");
            message.append(pr.targetHash());
            message.append("`.\n");
        }

        if (!ProjectPermissions.mayCommit(censusInstance, pr.author())) {
            message.append("\n");
            var contributor = censusInstance.namespace().get(pr.author().id());
            if (contributor == null) {
                message.append("As you are not a known OpenJDK [Author](https://openjdk.java.net/bylaws#author), ");
            } else {
                message.append("As you do not have Committer status in this project, ");
            }

            message.append("an existing [Committer](https://openjdk.java.net/bylaws#committer) must agree to ");
            message.append("[sponsor](https://openjdk.java.net/sponsor/) your change. ");
            var candidates = reviews.stream()
                                    .filter(review -> ProjectPermissions.mayCommit(censusInstance, review.reviewer()))
                                    .map(review -> "@" + review.reviewer().userName())
                                    .collect(Collectors.joining(", "));
            if (candidates.length() > 0) {
                message.append("Possible candidates are the reviewers of this PR (");
                message.append(candidates);
                message.append(") but any other Committer may sponsor as well. ");
            }
            message.append("\n\n");
            message.append("➡️ To flag this PR as ready for integration with the above commit message, type ");
            message.append("`/integrate` in a new comment. (Afterwards, your sponsor types ");
            message.append("`/sponsor` in a new comment to perform the integration).\n");
        } else {
            message.append("\n");
            message.append("➡️ To integrate this PR with the above commit message to the `" + pr.targetRef() + "` branch, type ");
            message.append("`/integrate` in a new comment.\n");
        }
        message.append(mergeReadyMarker);
        return message.toString();
    }

    private String getMergeNoLongerReadyComment() {
        var message = new StringBuilder();
        message.append("@");
        message.append(pr.author().userName());
        message.append(" This change is no longer ready for integration - check the PR body for details.\n");
        message.append(mergeReadyMarker);
        return message.toString();
    }

    private void updateMergeReadyComment(boolean isReady, String commitMessage, List<Comment> comments, List<Review> reviews, boolean rebasePossible) {
        var existing = findComment(comments, mergeReadyMarker);
        if (isReady && rebasePossible) {
            var message = getMergeReadyComment(commitMessage, reviews);
            if (existing.isEmpty()) {
                pr.addComment(message);
            } else {
                pr.updateComment(existing.get().id(), message);
            }
        } else {
            existing.ifPresent(comment -> pr.updateComment(comment.id(), getMergeNoLongerReadyComment()));
        }
    }

    private void addSourceBranchWarningComment(List<Comment> comments) throws IOException {
        var existing = findComment(comments, sourceBranchWarningMarker);
        if (existing.isPresent()) {
            // Only add the comment once per PR
            return;
        }
        var branch = pr.sourceRef();
        var message = ":warning: @" + pr.author().userName() + " " +
            "a branch with the same name as the source branch for this pull request (`" + branch + "`) " +
            "is present in the [target repository](" + pr.repository().nonTransformedWebUrl() + "). " +
            "If you eventually integrate this pull request then the branch `" + branch + "` " +
            "in your [personal fork](" + pr.sourceRepository().nonTransformedWebUrl() + ") will diverge once you sync " +
            "your personal fork with the upstream repository.\n" +
            "\n" +
            "To avoid this situation, create a new branch for your changes and reset the `" + branch + "` branch. " +
            "You can do this by running the following commands in a local repository for your personal fork. " +
            "_Note_: you do *not* have to name the new branch `NEW-BRANCH-NAME`." +
            "\n" +
            "```" +
            "$ git checkout " + branch + "\n" +
            "$ git checkout -b NEW-BRANCH-NAME\n" +
            "$ git branch -f " + branch + " " + baseHash.hex() + "\n" +
            "$ git push -f origin " + branch + "\n" +
            "```\n" +
            "\n" +
            "Then proceed to create a new pull request with `NEW-BRANCH-NAME` as the source branch and " +
            "close this one.\n" +
            sourceBranchWarningMarker;
        pr.addComment(message);
    }

    private void addOutdatedComment(List<Comment> comments) {
        var existing = findComment(comments, outdatedHelpMarker);
        if (existing.isPresent()) {
            // Only add the comment once per PR
            return;
        }
        var message = "@" + pr.author().userName() + " this pull request can not be integrated into " +
                "`" + pr.targetRef() + "` due to one or more merge conflicts. To resolve these merge conflicts " +
                "and update this pull request you can run the following commands in the local repository for your personal fork:\n" +
                "```bash\n" +
                "git checkout " + pr.sourceRef() + "\n" +
                "git fetch " + pr.repository().webUrl() + " " + pr.targetRef() + "\n" +
                "git merge FETCH_HEAD\n" +
                "# resolve conflicts and follow the instructions given by git merge\n" +
                "git commit -m \"Merge " + pr.targetRef() + "\"\n" +
                "git push\n" +
                "```\n" +
                outdatedHelpMarker;
        pr.addComment(message);
    }

    private void checkStatus() {
        var checkBuilder = CheckBuilder.create("jcheck", pr.headHash());
        var censusDomain = censusInstance.configuration().census().domain();
        Exception checkException = null;

        try {
            // Post check in-progress
            log.info("Starting to run jcheck on PR head");
            pr.createCheck(checkBuilder.build());

            var ignored = new PrintWriter(new StringWriter());
            var rebasePossible = true;
            var commitHash = pr.headHash();
            var mergedHash = checkablePullRequest.mergeTarget(ignored);
            if (mergedHash.isPresent()) {
                commitHash = mergedHash.get();
            } else {
                rebasePossible = false;
            }

            List<String> additionalErrors = List.of();
            Hash localHash;
            try {
                localHash = checkablePullRequest.commit(commitHash, censusInstance.namespace(), censusDomain, null);
            } catch (CommitFailure e) {
                additionalErrors = List.of(e.getMessage());
                localHash = baseHash;
            }
            PullRequestCheckIssueVisitor visitor = checkablePullRequest.createVisitor(localHash, censusInstance);
            if (!localHash.equals(baseHash)) {
                // Determine current status
                var additionalConfiguration = AdditionalConfiguration.get(localRepo, localHash, pr.repository().forge().currentUser(), comments);
                checkablePullRequest.executeChecks(localHash, censusInstance, visitor, additionalConfiguration);
                additionalErrors = botSpecificChecks(localHash);
            } else {
                if (additionalErrors.isEmpty()) {
                    additionalErrors = List.of("This PR contains no changes");
                }
            }
            updateCheckBuilder(checkBuilder, visitor, additionalErrors);
            updateReadyForReview(visitor, additionalErrors);

            // Calculate and update the status message if needed
            var statusMessage = getStatusMessage(comments, activeReviews, visitor, additionalErrors);
            var updatedBody = updateStatusMessage(statusMessage);

            // Post / update approval messages (only needed if the review itself can't contain a body)
            if (!pr.repository().forge().supportsReviewBody()) {
                updateReviewedMessages(comments, allReviews);
            }

            var commit = localRepo.lookup(localHash).orElseThrow();
            var commitMessage = String.join("\n", commit.message());
            var readyForIntegration = visitor.getMessages().isEmpty() && additionalErrors.isEmpty();
            updateMergeReadyComment(readyForIntegration, commitMessage, comments, activeReviews, rebasePossible);
            if (readyForIntegration && rebasePossible) {
                newLabels.add("ready");
            } else {
                newLabels.remove("ready");
            }
            if (!rebasePossible) {
                if (!labels.contains("failed-auto-merge")) {
                    addOutdatedComment(comments);
                }
                newLabels.add("merge-conflict");
            } else {
                newLabels.remove("merge-conflict");
            }

            var branchNames = pr.repository().branches().stream().map(HostedBranch::name).collect(Collectors.toSet());
            if (!pr.repository().url().equals(pr.sourceRepository().url()) && branchNames.contains(pr.sourceRef())) {
                addSourceBranchWarningComment(comments);
            }

            // Ensure that the ready for sponsor label is up to date
            newLabels.remove("sponsor");
            var readyHash = ReadyForSponsorTracker.latestReadyForSponsor(pr.repository().forge().currentUser(), comments);
            if (readyHash.isPresent() && readyForIntegration) {
                var acceptedHash = readyHash.get();
                if (pr.headHash().equals(acceptedHash)) {
                    newLabels.add("sponsor");
                }
            }

            // Calculate current metadata to avoid unnecessary future checks
            var metadata = workItem.getMetadata(pr.title(), updatedBody, pr.comments(), activeReviews, newLabels,
                                                censusInstance, pr.targetHash(), pr.isDraft());
            checkBuilder.metadata(metadata);
        } catch (Exception e) {
            log.throwing("CommitChecker", "checkStatus", e);
            newLabels.remove("ready");
            checkBuilder.metadata("invalid");
            checkBuilder.title("Exception occurred during jcheck - the operation will be retried");
            checkBuilder.summary(e.getMessage());
            checkBuilder.complete(false);
            checkException = e;
        }
        var check = checkBuilder.build();
        pr.updateCheck(check);

        // Synchronize the wanted set of labels
        for (var newLabel : newLabels) {
            if (!labels.contains(newLabel)) {
                pr.addLabel(newLabel);
            }
        }
        for (var oldLabel : labels) {
            if (!newLabels.contains(oldLabel)) {
                pr.removeLabel(oldLabel);
            }
        }

        // After updating the PR, rethrow any exception to automatically retry on transient errors
        if (checkException != null) {
            throw new RuntimeException("Exception during jcheck", checkException);
        }
    }
}<|MERGE_RESOLUTION|>--- conflicted
+++ resolved
@@ -444,30 +444,13 @@
             message.append("pushed to the `");
             message.append(pr.targetRef());
             message.append("` branch. ");
-<<<<<<< HEAD
-            if (rebasePossible) {
-                message.append("As there are no conflicts, your changes will automatically be rebased on top of ");
-                message.append("these commits when integrating. If you prefer to avoid automatic rebasing, please merge `");
-                message.append(pr.targetRef());
-                message.append("` into your branch, and then specify the current head hash when integrating, like this: ");
-                message.append("`/integrate ");
-                message.append(pr.targetHash());
-                message.append("`.\n");
-            } else {
-                message.append("Your changes cannot be rebased automatically without conflicts, so you will need to ");
-                message.append("merge `");
-                message.append(pr.targetRef());
-                message.append("` into your branch before integrating.\n");
-            }
-=======
             message.append("As there are no conflicts, your changes will automatically be rebased on top of ");
             message.append("these commits when integrating. If you prefer to avoid automatic rebasing, please merge `");
             message.append(pr.targetRef());
             message.append("` into your branch, and then specify the current head hash when integrating, like this: ");
             message.append("`/integrate ");
-            message.append(prInstance.targetHash());
+            message.append(pr.targetHash());
             message.append("`.\n");
->>>>>>> ef0c6f6c
         } else {
             message.append("\n");
             message.append("There are currently no new commits on the `");
