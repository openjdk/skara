--- conflicted
+++ resolved
@@ -363,20 +363,19 @@
         return progressBody.toString();
     }
 
-<<<<<<< HEAD
+    private String checkoutCommands() {
+        var repoUrl = pr.repository().webUrl();
+        return
+           "`$ git fetch " + repoUrl + " " + pr.fetchRef() + ":pull/" + pr.id() + "`\n" +
+           "`$ git checkout pull/" + pr.id() + "`\n";
+    }
+
     private String bodyWithoutStatus() {
         var description = pr.body();
         var markerIndex = description.lastIndexOf(progressMarker);
         return (markerIndex < 0 ?
                 description :
                 description.substring(0, markerIndex)).trim();
-=======
-    private String checkoutCommands() {
-        var repoUrl = pr.repository().webUrl();
-        return
-           "`$ git fetch " + repoUrl + " " + pr.fetchRef() + ":pull/" + pr.id() + "`\n" +
-           "`$ git checkout pull/" + pr.id() + "`\n";
->>>>>>> cdb7dd43
     }
 
     private String updateStatusMessage(String message) {
