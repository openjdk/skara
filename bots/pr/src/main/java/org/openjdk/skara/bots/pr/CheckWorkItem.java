--- conflicted
+++ resolved
@@ -251,7 +251,6 @@
         var hostedRepositoryPool = new HostedRepositoryPool(seedPath);
         CensusInstance census;
         var comments = prComments();
-
         try {
             census = CensusInstance.createCensusInstance(hostedRepositoryPool, bot.censusRepo(), bot.censusRef(), scratchPath.resolve("census"), pr,
                     bot.confOverrideRepository().orElse(null), bot.confOverrideName(), bot.confOverrideRef());
@@ -291,7 +290,6 @@
         var activeReviews = CheckablePullRequest.filterActiveReviews(allReviews, pr.targetRef());
         // Determine if the current state of the PR has already been checked
         if (forceUpdate || !currentCheckValid(census, comments, activeReviews, labels)) {
-<<<<<<< HEAD
             var backportHashMatcher = BACKPORT_HASH_TITLE_PATTERN.matcher(pr.title());
             var backportIssueMatcher = BACKPORT_ISSUE_TITLE_PATTERN.matcher(pr.title());
 
@@ -304,9 +302,6 @@
                 return List.of();
             }
 
-            removeErrorComment(backportDisabledText, comments);
-
-=======
             // If merge pr is not allowed, reply warning to the user and return
             if (!bot.enableMerge() && PullRequestUtils.isMerge(pr)) {
                 var mergeDisabledText = "<!-- merge error -->\n" +
@@ -316,7 +311,6 @@
                 return List.of();
             }
 
->>>>>>> 687669fe
             if (labels.contains("integrated")) {
                 log.info("Skipping check of integrated PR");
                 // We still need to make sure any commands get run or are able to finish a
@@ -495,15 +489,6 @@
         }
     }
 
-    private void removeErrorComment(String text, List<Comment> comments) {
-        var botUser = pr.repository().forge().currentUser();
-        var oldComment = comments.stream()
-                .filter(c -> c.author().equals(botUser))
-                .filter(c -> c.body().equals(text))
-                .findFirst();
-        oldComment.ifPresent(comment -> pr.removeComment(comment));
-    }
-
     // Lazily initiated
     private Repository localRepo;
 
