--- conflicted
+++ resolved
@@ -22,19 +22,15 @@
  */
 package org.openjdk.skara.bots.pr;
 
-<<<<<<< HEAD
 import java.io.IOException;
 import java.io.PrintWriter;
 import java.io.StringWriter;
 import java.io.UncheckedIOException;
-=======
-import org.openjdk.skara.forge.*;
+
 import org.openjdk.skara.issuetracker.Comment;
 import org.openjdk.skara.vcs.Hash;
 import org.openjdk.skara.vcs.Repository;
 
-import java.io.*;
->>>>>>> 21167d4a
 import java.nio.file.Path;
 import java.time.Duration;
 import java.util.HashSet;
@@ -53,10 +49,6 @@
 import org.openjdk.skara.forge.HostedRepositoryPool;
 import org.openjdk.skara.forge.PullRequest;
 import org.openjdk.skara.forge.PullRequestUtils;
-import org.openjdk.skara.issuetracker.Comment;
-import org.openjdk.skara.vcs.Branch;
-import org.openjdk.skara.vcs.Hash;
-import org.openjdk.skara.vcs.Repository;
 
 public class IntegrateCommand implements CommandHandler {
     private final static Logger log = Logger.getLogger("org.openjdk.skara.bots.pr");
@@ -181,28 +173,10 @@
             return;
         }
 
-<<<<<<< HEAD
-        Optional<Hash> prepushHash = checkForPrePushHash(bot, pr, scratchPath, allComments, "integrate");
-        if (prepushHash.isPresent()) {
-            if (pr.state() == PullRequest.State.OPEN) {
-                try {
-                    final Repository repository = materializeLocalRepo(bot, pr, scratchPath, "integrate");
-                    repository.fetch(pr.repository().url(), "+" + pr.targetRef() + ":" + pr.sourceRef());
-                    repository.checkout(new Branch(pr.sourceRef()));
-                    repository.reset(prepushHash.get(), true);
-                    repository.push(prepushHash.get(), pr.sourceRepository().orElseThrow().url(), pr.sourceRef(), true);
-                } catch (IOException exception) {
-                    throw new UncheckedIOException(exception);
-                }
-            }
-            markIntegrated(pr, prepushHash.get(), reply);
-            return;
-=======
         // final Optional<Hash> prepushHash = checkForPrePushHash(bot, pr, scratchPath, allComments, "integrate");
 
         if (pr.state() == PullRequest.State.RESOLVED) {
             markIntegratedAndMerge(pr, reply);
->>>>>>> 21167d4a
         }
 
         var problem = checkProblem(pr.checks(pr.headHash()), "jcheck", pr);
@@ -232,8 +206,6 @@
             pr = pr.repository().pullRequest(pr.id());
 
             Repository localRepo = materializeLocalRepo(bot, pr, scratchPath, "integrate");
-<<<<<<< HEAD
-=======
 
             if (integrationBranchExists) {
                 final Hash last = localRepo.fetch(pr.repository().url(), "+integration/" + pr.id() + ":integration/" + pr.id(), true);
@@ -241,7 +213,6 @@
                 pr = pr.repository().pullRequest(pr.id());
             }
 
->>>>>>> 21167d4a
             var checkablePr = new CheckablePullRequest(pr, localRepo, bot.ignoreStaleReviews(),
                                                        bot.confOverrideRepository().orElse(null),
                                                        bot.confOverrideName(),
@@ -295,15 +266,9 @@
                 var amendedHash = checkablePr.amendManualReviewers(localHash, censusInstance.namespace(), original);
                 localRepo.push(amendedHash, pr.repository().url(), "integration/" + pr.id(), true);
                 addPrePushComment(pr, amendedHash, rebaseMessage.toString());
-<<<<<<< HEAD
-                localRepo.push(amendedHash, pr.repository().url(), pr.targetRef());
-                localRepo.push(amendedHash, pr.sourceRepository().orElseThrow().url(), pr.sourceRef(), true);
-                markIntegrated(pr, amendedHash, reply);
-=======
                 // Force the Pull Request branch to accept edits from maintainers somehow?
                 localRepo.push(amendedHash, pr.sourceRepository().orElseThrow().url(), pr.sourceRef(), true);
                 markIntegratedAndMerge(pr, reply);
->>>>>>> 21167d4a
             } else {
                 reply.print("Warning! Your commit did not result in any changes! ");
                 reply.println("No push attempt will be made.");
@@ -388,12 +353,6 @@
         pr.addComment(commentBody.toString());
     }
 
-<<<<<<< HEAD
-    static void markIntegrated(PullRequest pr, Hash hash, PrintWriter reply) {
-        // Note that the order of operations here is tested in IntegrateTests::retryAfterInterrupt
-        // so any change here requires careful update of that test
-        pr.addLabel("integrated");
-=======
     static void markIntegratedAndMerge(PullRequest pr,PrintWriter reply) {
         // Note that the order of operations here is tested in IntegrateTests::retryAfterInterrupt
         // so any change here requires careful update of that test
@@ -401,7 +360,6 @@
         if (pr.state() != PullRequest.State.RESOLVED) {
             pr.setState(PullRequest.State.RESOLVED);
         }
->>>>>>> 21167d4a
         pr.removeLabel("ready");
         pr.removeLabel("rfr");
         if (pr.labelNames().contains("delegated")) {
@@ -412,12 +370,8 @@
         }
         reply.println(PullRequest.commitHashMessage(pr.findIntegratedCommitHash().get()));
         reply.println();
-<<<<<<< HEAD
-        reply.println(":bulb: You may see changes to your pull request during integration. This can be safely ignored.");
-=======
         reply.println(":bulb: You may see a message that branches were created around your pull request. This can be safely ignored.");
         pr.repository().deleteBranch("integration/" + pr.id());
->>>>>>> 21167d4a
     }
 
     @Override
