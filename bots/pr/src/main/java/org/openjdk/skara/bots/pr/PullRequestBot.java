/*
 * Copyright (c) 2019, 2023, Oracle and/or its affiliates. All rights reserved.
 * DO NOT ALTER OR REMOVE COPYRIGHT NOTICES OR THIS FILE HEADER.
 *
 * This code is free software; you can redistribute it and/or modify it
 * under the terms of the GNU General Public License version 2 only, as
 * published by the Free Software Foundation.
 *
 * This code is distributed in the hope that it will be useful, but WITHOUT
 * ANY WARRANTY; without even the implied warranty of MERCHANTABILITY or
 * FITNESS FOR A PARTICULAR PURPOSE.  See the GNU General Public License
 * version 2 for more details (a copy is included in the LICENSE file that
 * accompanied this code).
 *
 * You should have received a copy of the GNU General Public License version
 * 2 along with this work; if not, write to the Free Software Foundation,
 * Inc., 51 Franklin St, Fifth Floor, Boston, MA 02110-1301 USA.
 *
 * Please contact Oracle, 500 Oracle Parkway, Redwood Shores, CA 94065 USA
 * or visit www.oracle.com if you need additional information or have any
 * questions.
 */
package org.openjdk.skara.bots.pr;

import org.openjdk.skara.bot.*;
import org.openjdk.skara.census.Contributor;
import org.openjdk.skara.forge.*;
import org.openjdk.skara.issuetracker.*;
import org.openjdk.skara.json.JSONValue;

import java.net.URI;
import java.nio.file.Path;
import java.time.*;
import java.util.*;
import java.util.logging.*;
import java.util.regex.Pattern;

class PullRequestBot implements Bot {
    private final HostedRepository remoteRepo;
    private final HostedRepository censusRepo;
    private final String censusRef;
    private final LabelConfiguration labelConfiguration;
    private final Map<String, String> externalPullRequestCommands;
    private final Map<String, String> externalCommitCommands;
    private final Map<String, String> blockingCheckLabels;
    private final Set<String> readyLabels;
    private final Set<String> twoReviewersLabels;
    private final Set<String> twentyFourHoursLabels;
    private final Map<String, Pattern> readyComments;
    private final IssueProject issueProject;
    private final boolean ignoreStaleReviews;
    private final Pattern allowedTargetBranches;
    private final Path seedStorage;
    private final HostedRepository confOverrideRepo;
    private final String confOverrideName;
    private final String confOverrideRef;
    private final String censusLink;
    private final Set<String> autoLabelled;
    private final Map<String, HostedRepository> forks;
    private final Set<String> integrators;
    private final Set<Integer> excludeCommitCommentsFrom;
    private final boolean enableCsr;
    private final boolean enableJep;
    private final Logger log = Logger.getLogger("org.openjdk.skara.bots.pr");
    private final PullRequestPoller poller;
    private final boolean reviewCleanBackport;
    private final String mlbridgeBotName;
    private final boolean reviewMerge;
<<<<<<< HEAD
    private final boolean enableBackport;
=======
    private final boolean processPR;
    private final boolean processCommit;
    private final boolean enableMerge;
>>>>>>> 687669fe

    private Instant lastFullUpdate;

    PullRequestBot(HostedRepository repo, HostedRepository censusRepo, String censusRef, LabelConfiguration labelConfiguration,
                   Map<String, String> externalPullRequestCommands, Map<String, String> externalCommitCommands,
                   Map<String, String> blockingCheckLabels, Set<String> readyLabels,
                   Set<String> twoReviewersLabels, Set<String> twentyFourHoursLabels,
                   Map<String, Pattern> readyComments, IssueProject issueProject,
                   boolean ignoreStaleReviews, Pattern allowedTargetBranches,
                   Path seedStorage, HostedRepository confOverrideRepo, String confOverrideName,
                   String confOverrideRef, String censusLink, Map<String, HostedRepository> forks,
                   Set<String> integrators, Set<Integer> excludeCommitCommentsFrom, boolean enableCsr, boolean enableJep,
<<<<<<< HEAD
                   boolean reviewCleanBackport, String mlbridgeBotName, boolean reviewMerge, boolean enableBackport) {
=======
                   boolean reviewCleanBackport, String mlbridgeBotName, boolean reviewMerge, boolean processPR, boolean processCommit,
                   boolean enableMerge) {
>>>>>>> 687669fe
        remoteRepo = repo;
        this.censusRepo = censusRepo;
        this.censusRef = censusRef;
        this.labelConfiguration = labelConfiguration;
        this.externalPullRequestCommands = externalPullRequestCommands;
        this.externalCommitCommands = externalCommitCommands;
        this.blockingCheckLabels = blockingCheckLabels;
        this.readyLabels = readyLabels;
        this.twoReviewersLabels = twoReviewersLabels;
        this.twentyFourHoursLabels = twentyFourHoursLabels;
        this.issueProject = issueProject;
        this.readyComments = readyComments;
        this.ignoreStaleReviews = ignoreStaleReviews;
        this.allowedTargetBranches = allowedTargetBranches;
        this.seedStorage = seedStorage;
        this.confOverrideRepo = confOverrideRepo;
        this.confOverrideName = confOverrideName;
        this.confOverrideRef = confOverrideRef;
        this.censusLink = censusLink;
        this.forks = forks;
        this.integrators = integrators;
        this.excludeCommitCommentsFrom = excludeCommitCommentsFrom;
        this.enableCsr = enableCsr;
        this.enableJep = enableJep;
        this.reviewCleanBackport = reviewCleanBackport;
        this.mlbridgeBotName = mlbridgeBotName;
        this.reviewMerge = reviewMerge;
<<<<<<< HEAD
        this.enableBackport = enableBackport;
=======
        this.processPR = processPR;
        this.processCommit = processCommit;
        this.enableMerge = enableMerge;
>>>>>>> 687669fe

        autoLabelled = new HashSet<>();
        poller = new PullRequestPoller(repo, true);

        // Only check recently updated when starting up to avoid congestion
        lastFullUpdate = Instant.now();
    }

    static PullRequestBotBuilder newBuilder() {
        return new PullRequestBotBuilder();
    }

    void scheduleRecheckAt(PullRequest pr, Instant expiresAt) {
        log.info("Setting check metadata expiration to: " + expiresAt + " for PR #" + pr.id());
        poller.retryPullRequest(pr, expiresAt);
    }

    private List<WorkItem> getPullRequestWorkItems(List<PullRequest> pullRequests) {
        var ret = new ArrayList<WorkItem>();

        for (var pr : pullRequests) {
            if (pr.state() == Issue.State.OPEN) {
                ret.add(new CheckWorkItem(this, pr.id(), e -> poller.retryPullRequest(pr), pr.updatedAt(), true));
            } else {
                // Closed PR's do not need to be checked
                ret.add(new PullRequestCommandWorkItem(this, pr.id(), e -> poller.retryPullRequest(pr), pr.updatedAt(), true));
            }
        }

        return ret;
    }

    @Override
    public List<WorkItem> getPeriodicItems() {
        var workItems = new ArrayList<WorkItem>();
        if (processCommit) {
            workItems.add(new CommitCommentsWorkItem(this, remoteRepo, excludeCommitCommentsFrom));
        }
        if (processPR) {
            List<PullRequest> prs = poller.updatedPullRequests();
            workItems.addAll(getPullRequestWorkItems(prs));
            poller.lastBatchHandled();
        }
        return workItems;
    }

    @Override
    public List<WorkItem> processWebHook(JSONValue body) {
        var webHook = remoteRepo.parseWebHook(body);
        if (webHook.isEmpty()) {
            return new ArrayList<>();
        }
        var workItems = new ArrayList<WorkItem>();
        if (processCommit) {
            workItems.add(new CommitCommentsWorkItem(this, remoteRepo, excludeCommitCommentsFrom));
        }
        if (processPR) {
            workItems.addAll(getPullRequestWorkItems(webHook.get().updatedPullRequests()));
        }
        return workItems;
    }

    HostedRepository repo() {
        return remoteRepo;
    }

    HostedRepository censusRepo() {
        return censusRepo;
    }

    String censusRef() {
        return censusRef;
    }

    LabelConfiguration labelConfiguration() {
        return labelConfiguration;
    }

    Map<String, String> externalPullRequestCommands() {
        return externalPullRequestCommands;
    }

    Map<String, String> externalCommitCommands() {
        return externalCommitCommands;
    }

    Map<String, String> blockingCheckLabels() {
        return blockingCheckLabels;
    }

    public Set<String> readyLabels() {
        return readyLabels;
    }

    Set<String> twoReviewersLabels() {
        return twoReviewersLabels;
    }

    Set<String> twentyFourHoursLabels() {
        return twentyFourHoursLabels;
    }

    public Map<String, Pattern> readyComments() {
        return readyComments;
    }

    IssueProject issueProject() {
        return issueProject;
    }

    boolean ignoreStaleReviews() {
        return ignoreStaleReviews;
    }

    Pattern allowedTargetBranches() {
        return allowedTargetBranches;
    }

    Optional<Path> seedStorage() {
        return Optional.ofNullable(seedStorage);
    }

    Optional<HostedRepositoryPool> hostedRepositoryPool() {
        return seedStorage().map(path -> new HostedRepositoryPool(path));
    }

    Optional<HostedRepository> confOverrideRepository() {
        return Optional.ofNullable(confOverrideRepo);
    }

    String confOverrideName() {
        return confOverrideName;
    }

    String confOverrideRef() {
        return confOverrideRef;
    }

    Optional<URI> censusLink(Contributor contributor) {
        if (censusLink == null) {
            return Optional.empty();
        }
        return Optional.of(URI.create(censusLink.replace("{{contributor}}", contributor.username())));
    }

    public boolean enableCsr() {
        return enableCsr;
    }

    public boolean enableJep() {
        return enableJep;
    }

    Optional<HostedRepository> writeableForkOf(HostedRepository upstream) {
        return Optional.ofNullable(forks.get(upstream.name()));
    }

    public Map<String, HostedRepository> forks() {
        return forks;
    }

    public boolean isAutoLabelled(PullRequest pr) {
        synchronized (autoLabelled) {
            return autoLabelled.contains(pr.id());
        }
    }

    public void setAutoLabelled(PullRequest pr) {
        synchronized (autoLabelled) {
            autoLabelled.add(pr.id());
        }
    }

    public boolean reviewCleanBackport() {
        return reviewCleanBackport;
    }

    public String mlbridgeBotName() {
        return mlbridgeBotName;
    }

    public boolean reviewMerge(){
        return reviewMerge;
    }

<<<<<<< HEAD
    public boolean enableBackport(){
        return enableBackport;
=======
    public boolean enableMerge() {
        return enableMerge;
>>>>>>> 687669fe
    }

    public Set<String> integrators() {
        return integrators;
    }

    @Override
    public String name() {
        return PullRequestBotFactory.NAME;
    }

    @Override
    public String toString() {
        return "PullRequestBot@" + remoteRepo.name();
    }
}<|MERGE_RESOLUTION|>--- conflicted
+++ resolved
@@ -66,13 +66,10 @@
     private final boolean reviewCleanBackport;
     private final String mlbridgeBotName;
     private final boolean reviewMerge;
-<<<<<<< HEAD
-    private final boolean enableBackport;
-=======
     private final boolean processPR;
     private final boolean processCommit;
     private final boolean enableMerge;
->>>>>>> 687669fe
+    private final boolean enableBackport;
 
     private Instant lastFullUpdate;
 
@@ -85,12 +82,8 @@
                    Path seedStorage, HostedRepository confOverrideRepo, String confOverrideName,
                    String confOverrideRef, String censusLink, Map<String, HostedRepository> forks,
                    Set<String> integrators, Set<Integer> excludeCommitCommentsFrom, boolean enableCsr, boolean enableJep,
-<<<<<<< HEAD
-                   boolean reviewCleanBackport, String mlbridgeBotName, boolean reviewMerge, boolean enableBackport) {
-=======
                    boolean reviewCleanBackport, String mlbridgeBotName, boolean reviewMerge, boolean processPR, boolean processCommit,
-                   boolean enableMerge) {
->>>>>>> 687669fe
+                   boolean enableMerge, boolean enableBackport) {
         remoteRepo = repo;
         this.censusRepo = censusRepo;
         this.censusRef = censusRef;
@@ -118,13 +111,10 @@
         this.reviewCleanBackport = reviewCleanBackport;
         this.mlbridgeBotName = mlbridgeBotName;
         this.reviewMerge = reviewMerge;
-<<<<<<< HEAD
-        this.enableBackport = enableBackport;
-=======
         this.processPR = processPR;
         this.processCommit = processCommit;
         this.enableMerge = enableMerge;
->>>>>>> 687669fe
+        this.enableBackport = enableBackport;
 
         autoLabelled = new HashSet<>();
         poller = new PullRequestPoller(repo, true);
@@ -310,13 +300,12 @@
         return reviewMerge;
     }
 
-<<<<<<< HEAD
+    public boolean enableMerge() {
+        return enableMerge;
+    }
+
     public boolean enableBackport(){
         return enableBackport;
-=======
-    public boolean enableMerge() {
-        return enableMerge;
->>>>>>> 687669fe
     }
 
     public Set<String> integrators() {
