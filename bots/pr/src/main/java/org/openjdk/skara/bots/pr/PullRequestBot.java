--- conflicted
+++ resolved
@@ -174,29 +174,10 @@
         return blockingCheckLabels;
     }
 
-<<<<<<< HEAD
-    Set<String> blockingReadyLabels() {
-        return Set.of("csr");
-    }
-
-    Map<String, String> blockingIntegrationLabels() {
-        return Map.of("rejected", "The change is currently blocked from integration by a rejection.");
-    }
-
-    Set<String> readyLabels() {
-        return readyLabels;
-    }
-
     Set<String> twoReviewersLabels() {
         return twoReviewersLabels;
     }
 
-    Map<String, Pattern> readyComments() {
-        return readyComments;
-    }
-
-=======
->>>>>>> c9630751
     IssueProject issueProject() {
         return issueProject;
     }
