/*
 * Copyright (c) 2020, 2023, Oracle and/or its affiliates. All rights reserved.
 * DO NOT ALTER OR REMOVE COPYRIGHT NOTICES OR THIS FILE HEADER.
 *
 * This code is free software; you can redistribute it and/or modify it
 * under the terms of the GNU General Public License version 2 only, as
 * published by the Free Software Foundation.
 *
 * This code is distributed in the hope that it will be useful, but WITHOUT
 * ANY WARRANTY; without even the implied warranty of MERCHANTABILITY or
 * FITNESS FOR A PARTICULAR PURPOSE.  See the GNU General Public License
 * version 2 for more details (a copy is included in the LICENSE file that
 * accompanied this code).
 *
 * You should have received a copy of the GNU General Public License version
 * 2 along with this work; if not, write to the Free Software Foundation,
 * Inc., 51 Franklin St, Fifth Floor, Boston, MA 02110-1301 USA.
 *
 * Please contact Oracle, 500 Oracle Parkway, Redwood Shores, CA 94065 USA
 * or visit www.oracle.com if you need additional information or have any
 * questions.
 */
package org.openjdk.skara.bots.pr;

import org.openjdk.skara.forge.*;
import org.openjdk.skara.issuetracker.IssueProject;
import org.openjdk.skara.vcs.*;

import java.nio.file.Path;
import java.util.*;
import java.util.regex.Pattern;

public class PullRequestBotBuilder {
    private HostedRepository repo;
    private HostedRepository censusRepo;
    private String censusRef = Branch.defaultFor(VCS.GIT).name();
    private LabelConfiguration labelConfiguration = LabelConfigurationJson.builder().build();
    private Map<String, String> externalPullRequestCommands = Map.of();
    private Map<String, String> externalCommitCommands = Map.of();
    private Map<String, String> blockingCheckLabels = Map.of();
    private Set<String> readyLabels = Set.of();
    private Set<String> twoReviewersLabels = Set.of();
    private Set<String> twentyFourHoursLabels = Set.of();
    private Map<String, Pattern> readyComments = Map.of();
    private IssueProject issueProject = null;
    private boolean ignoreStaleReviews = false;
    private Pattern allowedTargetBranches = Pattern.compile(".*");
    private Path seedStorage = null;
    private HostedRepository confOverrideRepo = null;
    private String confOverrideName = ".conf/jcheck";
    private String confOverrideRef = Branch.defaultFor(VCS.GIT).name();
    private String censusLink = null;
    private boolean enableCsr = false;
    private boolean enableJep = false;
    private Map<String, HostedRepository> forks = Map.of();
    private Set<String> integrators = Set.of();
    private Set<Integer> excludeCommitCommentsFrom = Set.of();
    private boolean reviewCleanBackport = false;
    private String mlbridgeBotName;
    private boolean reviewMerge = false;
    private boolean processPR = true;
    private boolean processCommit = true;
    private boolean enableMerge = true;
<<<<<<< HEAD
    private boolean enableBackport = true;
=======
    private boolean jcheckMerge = false;
    private Set<String> mergeSources = Set.of();
>>>>>>> c91bf6a5

    PullRequestBotBuilder() {
    }

    public PullRequestBotBuilder repo(HostedRepository repo) {
        this.repo = repo;
        return this;
    }

    public PullRequestBotBuilder censusRepo(HostedRepository censusRepo) {
        this.censusRepo = censusRepo;
        return this;
    }

    public PullRequestBotBuilder censusRef(String censusRef) {
        this.censusRef = censusRef;
        return this;
    }

    public PullRequestBotBuilder labelConfiguration(LabelConfiguration labelConfiguration) {
        this.labelConfiguration = labelConfiguration;
        return this;
    }

    public PullRequestBotBuilder externalPullRequestCommands(Map<String, String> externalPullRequestCommands) {
        this.externalPullRequestCommands = externalPullRequestCommands;
        return this;
    }

    public PullRequestBotBuilder externalCommitCommands(Map<String, String> externalCommitCommands) {
        this.externalCommitCommands = externalCommitCommands;
        return this;
    }

    public PullRequestBotBuilder blockingCheckLabels(Map<String, String> blockingCheckLabels) {
        this.blockingCheckLabels = blockingCheckLabels;
        return this;
    }

    public PullRequestBotBuilder readyLabels(Set<String> readyLabels) {
        this.readyLabels = readyLabels;
        return this;
    }

    public PullRequestBotBuilder twoReviewersLabels(Set<String> twoReviewersLabels) {
        this.twoReviewersLabels = twoReviewersLabels;
        return this;
    }

    public PullRequestBotBuilder twentyFourHoursLabels(Set<String> twentyFourHoursLabels) {
        this.twentyFourHoursLabels = twentyFourHoursLabels;
        return this;
    }

    public PullRequestBotBuilder readyComments(Map<String, Pattern> readyComments) {
        this.readyComments = readyComments;
        return this;
    }

    public PullRequestBotBuilder issueProject(IssueProject issueProject) {
        this.issueProject = issueProject;
        return this;
    }

    public PullRequestBotBuilder ignoreStaleReviews(boolean ignoreStaleReviews) {
        this.ignoreStaleReviews = ignoreStaleReviews;
        return this;
    }

    public PullRequestBotBuilder allowedTargetBranches(String allowedTargetBranches) {
        this.allowedTargetBranches = Pattern.compile(allowedTargetBranches);
        return this;
    }

    public PullRequestBotBuilder seedStorage(Path seedStorage) {
        this.seedStorage = seedStorage;
        return this;
    }

    public PullRequestBotBuilder confOverrideRepo(HostedRepository confOverrideRepo) {
        this.confOverrideRepo = confOverrideRepo;
        return this;
    }

    public PullRequestBotBuilder confOverrideName(String confOverrideName) {
        this.confOverrideName = confOverrideName;
        return this;
    }

    public PullRequestBotBuilder confOverrideRef(String confOverrideRef) {
        this.confOverrideRef = confOverrideRef;
        return this;
    }

    public PullRequestBotBuilder censusLink(String censusLink) {
        this.censusLink = censusLink;
        return this;
    }

    public PullRequestBotBuilder enableCsr(boolean enableCsr) {
        this.enableCsr = enableCsr;
        return this;
    }

    public PullRequestBotBuilder enableJep(boolean enableJep) {
        this.enableJep = enableJep;
        return this;
    }

    public PullRequestBotBuilder forks(Map<String, HostedRepository> forks) {
        this.forks = forks;
        return this;
    }

    public PullRequestBotBuilder integrators(Set<String> integrators) {
        this.integrators = new HashSet<>(integrators);
        return this;
    }

    public PullRequestBotBuilder excludeCommitCommentsFrom(Set<Integer> excludeCommitCommentsFrom) {
        this.excludeCommitCommentsFrom = excludeCommitCommentsFrom;
        return this;
    }

    public PullRequestBotBuilder reviewCleanBackport(boolean reviewCleanBackport) {
        this.reviewCleanBackport = reviewCleanBackport;
        return this;
    }

    public PullRequestBotBuilder mlbridgeBotName(String mlbridgeBotName) {
        this.mlbridgeBotName = mlbridgeBotName;
        return this;
    }

    public PullRequestBotBuilder reviewMerge(boolean reviewMerge) {
        this.reviewMerge = reviewMerge;
        return this;
    }

    public PullRequestBotBuilder processPR(boolean processPR) {
        this.processPR = processPR;
        return this;
    }

    public PullRequestBotBuilder processCommit(boolean processCommit) {
        this.processCommit = processCommit;
        return this;
    }

    public PullRequestBotBuilder enableMerge(boolean enableMerge) {
        this.enableMerge = enableMerge;
        return this;
    }

<<<<<<< HEAD
    public PullRequestBotBuilder enableBackport(boolean enableBackport) {
        this.enableBackport = enableBackport;
=======
    public PullRequestBotBuilder mergeSources(Set<String> mergeSources) {
        this.mergeSources = mergeSources;
        return this;
    }

    public PullRequestBotBuilder jcheckMerge(boolean jcheckMerge) {
        this.jcheckMerge = jcheckMerge;
>>>>>>> c91bf6a5
        return this;
    }

    public PullRequestBot build() {
        return new PullRequestBot(repo, censusRepo, censusRef, labelConfiguration,
                                  externalPullRequestCommands, externalCommitCommands,
                                  blockingCheckLabels, readyLabels, twoReviewersLabels, twentyFourHoursLabels,
                                  readyComments, issueProject, ignoreStaleReviews,
                                  allowedTargetBranches, seedStorage, confOverrideRepo, confOverrideName,
                                  confOverrideRef, censusLink, forks, integrators, excludeCommitCommentsFrom,
                                  enableCsr, enableJep, reviewCleanBackport, mlbridgeBotName, reviewMerge,
<<<<<<< HEAD
                                  processPR, processCommit, enableMerge, enableBackport);
=======
                                  processPR, processCommit, enableMerge, mergeSources, jcheckMerge);
>>>>>>> c91bf6a5
    }
}<|MERGE_RESOLUTION|>--- conflicted
+++ resolved
@@ -61,12 +61,9 @@
     private boolean processPR = true;
     private boolean processCommit = true;
     private boolean enableMerge = true;
-<<<<<<< HEAD
-    private boolean enableBackport = true;
-=======
     private boolean jcheckMerge = false;
     private Set<String> mergeSources = Set.of();
->>>>>>> c91bf6a5
+    private boolean enableBackport = true;
 
     PullRequestBotBuilder() {
     }
@@ -221,18 +218,18 @@
         return this;
     }
 
-<<<<<<< HEAD
+    public PullRequestBotBuilder mergeSources(Set<String> mergeSources) {
+        this.mergeSources = mergeSources;
+        return this;
+    }
+
+    public PullRequestBotBuilder jcheckMerge(boolean jcheckMerge) {
+        this.jcheckMerge = jcheckMerge;
+        return this;
+    }
+
     public PullRequestBotBuilder enableBackport(boolean enableBackport) {
         this.enableBackport = enableBackport;
-=======
-    public PullRequestBotBuilder mergeSources(Set<String> mergeSources) {
-        this.mergeSources = mergeSources;
-        return this;
-    }
-
-    public PullRequestBotBuilder jcheckMerge(boolean jcheckMerge) {
-        this.jcheckMerge = jcheckMerge;
->>>>>>> c91bf6a5
         return this;
     }
 
@@ -244,10 +241,6 @@
                                   allowedTargetBranches, seedStorage, confOverrideRepo, confOverrideName,
                                   confOverrideRef, censusLink, forks, integrators, excludeCommitCommentsFrom,
                                   enableCsr, enableJep, reviewCleanBackport, mlbridgeBotName, reviewMerge,
-<<<<<<< HEAD
-                                  processPR, processCommit, enableMerge, enableBackport);
-=======
-                                  processPR, processCommit, enableMerge, mergeSources, jcheckMerge);
->>>>>>> c91bf6a5
+                                  processPR, processCommit, enableMerge, mergeSources, jcheckMerge, enableBackport);
     }
 }