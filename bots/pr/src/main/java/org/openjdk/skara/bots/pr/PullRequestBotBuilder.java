/*
 * Copyright (c) 2020, 2023, Oracle and/or its affiliates. All rights reserved.
 * DO NOT ALTER OR REMOVE COPYRIGHT NOTICES OR THIS FILE HEADER.
 *
 * This code is free software; you can redistribute it and/or modify it
 * under the terms of the GNU General Public License version 2 only, as
 * published by the Free Software Foundation.
 *
 * This code is distributed in the hope that it will be useful, but WITHOUT
 * ANY WARRANTY; without even the implied warranty of MERCHANTABILITY or
 * FITNESS FOR A PARTICULAR PURPOSE.  See the GNU General Public License
 * version 2 for more details (a copy is included in the LICENSE file that
 * accompanied this code).
 *
 * You should have received a copy of the GNU General Public License version
 * 2 along with this work; if not, write to the Free Software Foundation,
 * Inc., 51 Franklin St, Fifth Floor, Boston, MA 02110-1301 USA.
 *
 * Please contact Oracle, 500 Oracle Parkway, Redwood Shores, CA 94065 USA
 * or visit www.oracle.com if you need additional information or have any
 * questions.
 */
package org.openjdk.skara.bots.pr;

import org.openjdk.skara.forge.*;
import org.openjdk.skara.issuetracker.IssueProject;
import org.openjdk.skara.vcs.*;

import java.nio.file.Path;
import java.util.*;
import java.util.regex.Pattern;

public class PullRequestBotBuilder {
    private HostedRepository repo;
    private HostedRepository censusRepo;
    private String censusRef = Branch.defaultFor(VCS.GIT).name();
    private LabelConfiguration labelConfiguration = LabelConfigurationJson.builder().build();
    private Map<String, String> externalPullRequestCommands = Map.of();
    private Map<String, String> externalCommitCommands = Map.of();
    private Map<String, String> blockingCheckLabels = Map.of();
    private Set<String> readyLabels = Set.of();
    private Set<String> twoReviewersLabels = Set.of();
    private Set<String> twentyFourHoursLabels = Set.of();
    private Map<String, Pattern> readyComments = Map.of();
    private IssueProject issueProject = null;
    private boolean ignoreStaleReviews = false;
    private Pattern allowedTargetBranches = Pattern.compile(".*");
    private Path seedStorage = null;
    private HostedRepository confOverrideRepo = null;
    private String confOverrideName = ".conf/jcheck";
    private String confOverrideRef = Branch.defaultFor(VCS.GIT).name();
    private String censusLink = null;
    private boolean enableCsr = false;
    private boolean enableJep = false;
    private Map<String, HostedRepository> forks = Map.of();
    private Set<String> integrators = Set.of();
    private Set<Integer> excludeCommitCommentsFrom = Set.of();
    private boolean reviewCleanBackport = false;
    private String mlbridgeBotName;
    private boolean reviewMerge = false;
<<<<<<< HEAD
    private boolean enableBackport = true;
=======
    private boolean processPR = true;
    private boolean processCommit = true;
    private boolean enableMerge = true;
>>>>>>> 687669fe

    PullRequestBotBuilder() {
    }

    public PullRequestBotBuilder repo(HostedRepository repo) {
        this.repo = repo;
        return this;
    }

    public PullRequestBotBuilder censusRepo(HostedRepository censusRepo) {
        this.censusRepo = censusRepo;
        return this;
    }

    public PullRequestBotBuilder censusRef(String censusRef) {
        this.censusRef = censusRef;
        return this;
    }

    public PullRequestBotBuilder labelConfiguration(LabelConfiguration labelConfiguration) {
        this.labelConfiguration = labelConfiguration;
        return this;
    }

    public PullRequestBotBuilder externalPullRequestCommands(Map<String, String> externalPullRequestCommands) {
        this.externalPullRequestCommands = externalPullRequestCommands;
        return this;
    }

    public PullRequestBotBuilder externalCommitCommands(Map<String, String> externalCommitCommands) {
        this.externalCommitCommands = externalCommitCommands;
        return this;
    }

    public PullRequestBotBuilder blockingCheckLabels(Map<String, String> blockingCheckLabels) {
        this.blockingCheckLabels = blockingCheckLabels;
        return this;
    }

    public PullRequestBotBuilder readyLabels(Set<String> readyLabels) {
        this.readyLabels = readyLabels;
        return this;
    }

    public PullRequestBotBuilder twoReviewersLabels(Set<String> twoReviewersLabels) {
        this.twoReviewersLabels = twoReviewersLabels;
        return this;
    }

    public PullRequestBotBuilder twentyFourHoursLabels(Set<String> twentyFourHoursLabels) {
        this.twentyFourHoursLabels = twentyFourHoursLabels;
        return this;
    }

    public PullRequestBotBuilder readyComments(Map<String, Pattern> readyComments) {
        this.readyComments = readyComments;
        return this;
    }

    public PullRequestBotBuilder issueProject(IssueProject issueProject) {
        this.issueProject = issueProject;
        return this;
    }

    public PullRequestBotBuilder ignoreStaleReviews(boolean ignoreStaleReviews) {
        this.ignoreStaleReviews = ignoreStaleReviews;
        return this;
    }

    public PullRequestBotBuilder allowedTargetBranches(String allowedTargetBranches) {
        this.allowedTargetBranches = Pattern.compile(allowedTargetBranches);
        return this;
    }

    public PullRequestBotBuilder seedStorage(Path seedStorage) {
        this.seedStorage = seedStorage;
        return this;
    }

    public PullRequestBotBuilder confOverrideRepo(HostedRepository confOverrideRepo) {
        this.confOverrideRepo = confOverrideRepo;
        return this;
    }

    public PullRequestBotBuilder confOverrideName(String confOverrideName) {
        this.confOverrideName = confOverrideName;
        return this;
    }

    public PullRequestBotBuilder confOverrideRef(String confOverrideRef) {
        this.confOverrideRef = confOverrideRef;
        return this;
    }

    public PullRequestBotBuilder censusLink(String censusLink) {
        this.censusLink = censusLink;
        return this;
    }

    public PullRequestBotBuilder enableCsr(boolean enableCsr) {
        this.enableCsr = enableCsr;
        return this;
    }

    public PullRequestBotBuilder enableJep(boolean enableJep) {
        this.enableJep = enableJep;
        return this;
    }

    public PullRequestBotBuilder forks(Map<String, HostedRepository> forks) {
        this.forks = forks;
        return this;
    }

    public PullRequestBotBuilder integrators(Set<String> integrators) {
        this.integrators = new HashSet<>(integrators);
        return this;
    }

    public PullRequestBotBuilder excludeCommitCommentsFrom(Set<Integer> excludeCommitCommentsFrom) {
        this.excludeCommitCommentsFrom = excludeCommitCommentsFrom;
        return this;
    }

    public PullRequestBotBuilder reviewCleanBackport(boolean reviewCleanBackport) {
        this.reviewCleanBackport = reviewCleanBackport;
        return this;
    }

    public PullRequestBotBuilder mlbridgeBotName(String mlbridgeBotName) {
        this.mlbridgeBotName = mlbridgeBotName;
        return this;
    }

    public PullRequestBotBuilder reviewMerge(boolean reviewMerge) {
        this.reviewMerge = reviewMerge;
        return this;
    }

<<<<<<< HEAD
    public PullRequestBotBuilder enableBackport(boolean enableBackport) {
        this.enableBackport = enableBackport;
=======
    public PullRequestBotBuilder processPR(boolean processPR) {
        this.processPR = processPR;
        return this;
    }

    public PullRequestBotBuilder processCommit(boolean processCommit) {
        this.processCommit = processCommit;
        return this;
    }

    public PullRequestBotBuilder enableMerge(boolean enableMerge) {
        this.enableMerge = enableMerge;
>>>>>>> 687669fe
        return this;
    }

    public PullRequestBot build() {
        return new PullRequestBot(repo, censusRepo, censusRef, labelConfiguration,
                                  externalPullRequestCommands, externalCommitCommands,
                                  blockingCheckLabels, readyLabels, twoReviewersLabels, twentyFourHoursLabels,
                                  readyComments, issueProject, ignoreStaleReviews,
                                  allowedTargetBranches, seedStorage, confOverrideRepo, confOverrideName,
                                  confOverrideRef, censusLink, forks, integrators, excludeCommitCommentsFrom,
<<<<<<< HEAD
                                  enableCsr, enableJep, reviewCleanBackport, mlbridgeBotName, reviewMerge, enableBackport);
=======
                                  enableCsr, enableJep, reviewCleanBackport, mlbridgeBotName, reviewMerge,
                                  processPR, processCommit, enableMerge);
>>>>>>> 687669fe
    }
}<|MERGE_RESOLUTION|>--- conflicted
+++ resolved
@@ -58,13 +58,10 @@
     private boolean reviewCleanBackport = false;
     private String mlbridgeBotName;
     private boolean reviewMerge = false;
-<<<<<<< HEAD
-    private boolean enableBackport = true;
-=======
     private boolean processPR = true;
     private boolean processCommit = true;
     private boolean enableMerge = true;
->>>>>>> 687669fe
+    private boolean enableBackport = true;
 
     PullRequestBotBuilder() {
     }
@@ -204,23 +201,23 @@
         return this;
     }
 
-<<<<<<< HEAD
+    public PullRequestBotBuilder processPR(boolean processPR) {
+        this.processPR = processPR;
+        return this;
+    }
+
+    public PullRequestBotBuilder processCommit(boolean processCommit) {
+        this.processCommit = processCommit;
+        return this;
+    }
+
+    public PullRequestBotBuilder enableMerge(boolean enableMerge) {
+        this.enableMerge = enableMerge;
+        return this;
+    }
+
     public PullRequestBotBuilder enableBackport(boolean enableBackport) {
         this.enableBackport = enableBackport;
-=======
-    public PullRequestBotBuilder processPR(boolean processPR) {
-        this.processPR = processPR;
-        return this;
-    }
-
-    public PullRequestBotBuilder processCommit(boolean processCommit) {
-        this.processCommit = processCommit;
-        return this;
-    }
-
-    public PullRequestBotBuilder enableMerge(boolean enableMerge) {
-        this.enableMerge = enableMerge;
->>>>>>> 687669fe
         return this;
     }
 
@@ -231,11 +228,7 @@
                                   readyComments, issueProject, ignoreStaleReviews,
                                   allowedTargetBranches, seedStorage, confOverrideRepo, confOverrideName,
                                   confOverrideRef, censusLink, forks, integrators, excludeCommitCommentsFrom,
-<<<<<<< HEAD
-                                  enableCsr, enableJep, reviewCleanBackport, mlbridgeBotName, reviewMerge, enableBackport);
-=======
                                   enableCsr, enableJep, reviewCleanBackport, mlbridgeBotName, reviewMerge,
-                                  processPR, processCommit, enableMerge);
->>>>>>> 687669fe
+                                  processPR, processCommit, enableMerge, enableBackport);
     }
 }