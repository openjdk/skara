/*
 * Copyright (c) 2019, 2023, Oracle and/or its affiliates. All rights reserved.
 * DO NOT ALTER OR REMOVE COPYRIGHT NOTICES OR THIS FILE HEADER.
 *
 * This code is free software; you can redistribute it and/or modify it
 * under the terms of the GNU General Public License version 2 only, as
 * published by the Free Software Foundation.
 *
 * This code is distributed in the hope that it will be useful, but WITHOUT
 * ANY WARRANTY; without even the implied warranty of MERCHANTABILITY or
 * FITNESS FOR A PARTICULAR PURPOSE.  See the GNU General Public License
 * version 2 for more details (a copy is included in the LICENSE file that
 * accompanied this code).
 *
 * You should have received a copy of the GNU General Public License version
 * 2 along with this work; if not, write to the Free Software Foundation,
 * Inc., 51 Franklin St, Fifth Floor, Boston, MA 02110-1301 USA.
 *
 * Please contact Oracle, 500 Oracle Parkway, Redwood Shores, CA 94065 USA
 * or visit www.oracle.com if you need additional information or have any
 * questions.
 */
package org.openjdk.skara.bots.pr;

import org.openjdk.skara.bot.*;
import org.openjdk.skara.forge.*;
import org.openjdk.skara.issuetracker.IssueProject;
import org.openjdk.skara.json.*;

import java.util.*;
import java.util.regex.Pattern;
import java.util.stream.Collectors;

public class PullRequestBotFactory implements BotFactory {
    static final String NAME = "pr";
    @Override
    public String name() {
        return NAME;
    }

    @Override
    public List<Bot> create(BotConfiguration configuration) {
        var ret = new ArrayList<Bot>();
        var specific = configuration.specific();
        var issueProjects = new HashMap<String, IssueProject>();
        var repositories = new HashMap<IssueProject, List<HostedRepository>>();
        var pullRequestBotMap = new HashMap<String, PullRequestBot>();

        var externalPullRequestCommands = new HashMap<String, String>();
        if (specific.contains("external") && specific.get("external").contains("pr")) {
            for (var command : specific.get("external").get("pr").fields()) {
                externalPullRequestCommands.put(command.name(), command.value().asString());
            }
        }

        var externalCommitCommands = new HashMap<String, String>();
        if (specific.contains("external") && specific.get("external").contains("commit")) {
            for (var command : specific.get("external").get("commit").fields()) {
                externalCommitCommands.put(command.name(), command.value().asString());
            }
        }

        var blockers = new HashMap<String, String>();
        if (specific.contains("blockers")) {
            for (var blocker : specific.get("blockers").fields()) {
                blockers.put(blocker.name(), blocker.value().asString());
            }
        }

        var forks = new HashMap<String, HostedRepository>();
        if (specific.contains("forks")) {
            for (var fork : specific.get("forks").fields()) {
                var repo = configuration.repository(fork.value().asString());
                var upstream = configuration.repository(fork.name());
                forks.put(upstream.name(), repo);
            }
        }

        var mlbridgeBotName = "";
        if (specific.contains("mlbridge")) {
            mlbridgeBotName = specific.get("mlbridge").asString();
        }

        var excludeCommitCommentsFrom = new HashSet<Integer>();
        if (specific.contains("exclude-commit-comments-from")) {
            specific.get("exclude-commit-comments-from")
                    .stream()
                    .map(o -> o.asInt())
                    .forEach(id -> excludeCommitCommentsFrom.add(id));
        }

        var readyLabels = specific.get("ready").get("labels").stream()
                                  .map(JSONValue::asString)
                                  .collect(Collectors.toSet());
        var readyComments = specific.get("ready").get("comments").stream()
                                    .map(JSONValue::asObject)
                                    .collect(Collectors.toMap(obj -> obj.get("user").asString(),
                                                              obj -> Pattern.compile(obj.get("pattern").asString())));

        var labelConfigurations = new HashMap<String, LabelConfiguration>();
        for (var labelGroup : specific.get("labels").fields()) {
            if (labelGroup.value().contains("repository")) {
                var repository = configuration.repository(labelGroup.value().get("repository").asString());
                var ref = configuration.repositoryRef(labelGroup.value().get("repository").asString());
                var filename = labelGroup.value().get("filename").asString();
                labelConfigurations.put(labelGroup.name(),
                                        LabelConfigurationHostedRepository.from(repository, ref, filename));
            } else {
                labelConfigurations.put(labelGroup.name(),
                                        LabelConfigurationJson.from(labelGroup.value()));
            }
        }

        for (var repo : specific.get("repositories").fields()) {
            var censusRepo = configuration.repository(repo.value().get("census").asString());
            var censusRef = configuration.repositoryRef(repo.value().get("census").asString());
            var repository = configuration.repository(repo.name());
            var botBuilder = PullRequestBot.newBuilder()
                                           .repo(repository)
                                           .censusRepo(censusRepo)
                                           .censusRef(censusRef)
                                           .blockingCheckLabels(blockers)
                                           .readyLabels(readyLabels)
                                           .readyComments(readyComments)
                                           .externalPullRequestCommands(externalPullRequestCommands)
                                           .externalCommitCommands(externalCommitCommands)
                                           .seedStorage(configuration.storageFolder().resolve("seeds"))
                                           .excludeCommitCommentsFrom(excludeCommitCommentsFrom)
                                           .forks(forks)
                                           .mlbridgeBotName(mlbridgeBotName);

            if (repo.value().contains("labels")) {
                var labelGroup = repo.value().get("labels").asString();
                if (!labelConfigurations.containsKey(labelGroup)) {
                    throw new RuntimeException("Unknown label group: " + labelGroup);
                }
                botBuilder.labelConfiguration(labelConfigurations.get(labelGroup));
            }
            if (repo.value().contains("two-reviewers")) {
                var labels = repo.value().get("two-reviewers")
                                         .stream()
                                         .map(label -> label.asString())
                                         .collect(Collectors.toSet());
                botBuilder.twoReviewersLabels(labels);
            }
            if (repo.value().contains("24h")) {
                var labels = repo.value().get("24h")
                                         .stream()
                                         .map(label -> label.asString())
                                         .collect(Collectors.toSet());
                botBuilder.twentyFourHoursLabels(labels);
            }
            if (repo.value().contains("issues")) {
                var issueString = repo.value().get("issues").asString();
                botBuilder.issueProject(configuration.issueProject(issueString));
                var issueProject = issueProjects.get(issueString);
                if (issueProject == null) {
                    issueProject = configuration.issueProject(issueString);
                    issueProjects.put(issueString, issueProject);
                }
                if (!repositories.containsKey(issueProject)) {
                    repositories.put(issueProject, new ArrayList<>());
                }
                repositories.get(issueProject).add(repository);
            }
            if (repo.value().contains("ignorestale")) {
                botBuilder.ignoreStaleReviews(repo.value().get("ignorestale").asBoolean());
            }
            if (repo.value().contains("targetbranches")) {
                botBuilder.allowedTargetBranches(repo.value().get("targetbranches").asString());
            }
            if (repo.value().contains("jcheck")) {
                botBuilder.confOverrideRepo(configuration.repository(repo.value().get("jcheck").get("repo").asString()));
                botBuilder.confOverrideRef(configuration.repositoryRef(repo.value().get("jcheck").get("repo").asString()));
                if (repo.value().get("jcheck").contains("name")) {
                    botBuilder.confOverrideName(repo.value().get("jcheck").get("name").asString());
                }
            }
            if (repo.value().contains("censuslink")) {
                botBuilder.censusLink(repo.value().get("censuslink").asString());
            }
            if (repo.value().contains("csr")) {
                botBuilder.enableCsr(repo.value().get("csr").asBoolean());
            }
            if (repo.value().contains("jep")) {
                botBuilder.enableJep(repo.value().get("jep").asBoolean());
            }
<<<<<<< HEAD
            if(repo.value().contains("backport")){
                botBuilder.enableBackport(repo.value().get("backport").asBoolean());
=======
            if (repo.value().contains("merge")) {
                botBuilder.enableMerge(repo.value().get("merge").asBoolean());
>>>>>>> 687669fe
            }
            if (repo.value().contains("integrators")) {
                var integrators = repo.value().get("integrators")
                        .stream()
                        .map(JSONValue::asString)
                        .collect(Collectors.toSet());
                botBuilder.integrators(integrators);
            }
            if (repo.value().contains("reviewCleanBackport")) {
                botBuilder.reviewCleanBackport(repo.value().get("reviewCleanBackport").asBoolean());
            }
            if (repo.value().contains("reviewMerge")) {
                botBuilder.reviewMerge(repo.value().get("reviewMerge").asBoolean());
            }
            if (repo.value().contains("processPR")) {
                botBuilder.processPR(repo.value().get("processPR").asBoolean());
            }
            if (repo.value().contains("processCommit")) {
                botBuilder.processCommit(repo.value().get("processCommit").asBoolean());
            }

            var prBot = botBuilder.build();
            pullRequestBotMap.put(repository.name(), prBot);
            ret.add(prBot);
        }

        for (IssueProject issueProject : issueProjects.values()) {
            ret.add(new CSRIssueBot(issueProject, repositories.get(issueProject), pullRequestBotMap));
        }

        return ret;
    }
}<|MERGE_RESOLUTION|>--- conflicted
+++ resolved
@@ -185,13 +185,11 @@
             if (repo.value().contains("jep")) {
                 botBuilder.enableJep(repo.value().get("jep").asBoolean());
             }
-<<<<<<< HEAD
+            if (repo.value().contains("merge")) {
+                botBuilder.enableMerge(repo.value().get("merge").asBoolean());
+            }
             if(repo.value().contains("backport")){
                 botBuilder.enableBackport(repo.value().get("backport").asBoolean());
-=======
-            if (repo.value().contains("merge")) {
-                botBuilder.enableMerge(repo.value().get("merge").asBoolean());
->>>>>>> 687669fe
             }
             if (repo.value().contains("integrators")) {
                 var integrators = repo.value().get("integrators")
