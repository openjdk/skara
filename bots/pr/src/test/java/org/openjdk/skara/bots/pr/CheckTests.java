--- conflicted
+++ resolved
@@ -2842,11 +2842,7 @@
     }
 
     @Test
-<<<<<<< HEAD
-    void backportDisabled(TestInfo testInfo) throws IOException {
-=======
     void mergeDisabled(TestInfo testInfo) throws IOException {
->>>>>>> 687669fe
         try (var credentials = new HostCredentials(testInfo);
              var tempFolder = new TemporaryDirectory()) {
             var author = credentials.getHostedRepository();
@@ -2861,11 +2857,7 @@
                     .censusRepo(censusBuilder.build())
                     .censusLink("https://census.com/{{contributor}}-profile")
                     .seedStorage(seedFolder)
-<<<<<<< HEAD
-                    .enableBackport(false)
-=======
                     .enableMerge(false)
->>>>>>> 687669fe
                     .build();
 
             // Populate the projects repository
@@ -2876,18 +2868,61 @@
             // Make a change with a corresponding PR
             var editHash = CheckableRepository.appendAndCommit(localRepo);
             localRepo.push(editHash, author.authenticatedUrl(), "refs/heads/edit", true);
-<<<<<<< HEAD
-            var pr = credentials.createPullRequest(author, "master", "edit", "Backport 0123456789012345678901234567890123456789");
-=======
             var pr = credentials.createPullRequest(author, "master", "edit", "Merge dev");
->>>>>>> 687669fe
 
             // Check the status
             TestBotRunner.runPeriodicItems(prBot);
 
             var comment = pr.store().comments().get(pr.store().comments().size() - 1);
             assertEquals(1, pr.store().comments().size());
-<<<<<<< HEAD
+            assertTrue(comment.body().contains("Merge-style pull requests are not allowed in this repository"));
+
+            pr.setTitle("Merge test:dev");
+            TestBotRunner.runPeriodicItems(prBot);
+            comment = pr.store().comments().get(pr.store().comments().size() - 1);
+            assertEquals(1, pr.store().comments().size());
+            assertTrue(comment.body().contains("Merge-style pull requests are not allowed in this repository"));
+
+            pr.setTitle("SKARA-123");
+            TestBotRunner.runPeriodicItems(prBot);
+            assertEquals(1, pr.store().comments().size());
+        }
+    }
+
+    @Test
+    void backportDisabled(TestInfo testInfo) throws IOException {
+        try (var credentials = new HostCredentials(testInfo);
+             var tempFolder = new TemporaryDirectory()) {
+            var author = credentials.getHostedRepository();
+            var reviewer = credentials.getHostedRepository();
+
+            var censusBuilder = credentials.getCensusBuilder()
+                    .addAuthor(author.forge().currentUser().id())
+                    .addReviewer(reviewer.forge().currentUser().id());
+            var seedFolder = tempFolder.path().resolve("seed");
+            var prBot = PullRequestBot.newBuilder()
+                    .repo(author)
+                    .censusRepo(censusBuilder.build())
+                    .censusLink("https://census.com/{{contributor}}-profile")
+                    .seedStorage(seedFolder)
+                    .enableBackport(false)
+                    .build();
+
+            // Populate the projects repository
+            var localRepo = CheckableRepository.init(tempFolder.path(), author.repositoryType());
+            var masterHash = localRepo.resolve("master").orElseThrow();
+            localRepo.push(masterHash, author.authenticatedUrl(), "master", true);
+
+            // Make a change with a corresponding PR
+            var editHash = CheckableRepository.appendAndCommit(localRepo);
+            localRepo.push(editHash, author.authenticatedUrl(), "refs/heads/edit", true);
+            var pr = credentials.createPullRequest(author, "master", "edit", "Backport 0123456789012345678901234567890123456789");
+
+            // Check the status
+            TestBotRunner.runPeriodicItems(prBot);
+
+            var comment = pr.store().comments().get(pr.store().comments().size() - 1);
+            assertEquals(1, pr.store().comments().size());
             assertTrue(comment.body().contains("backport PR is not allowed in this repository"));
 
             pr.setTitle("Backport 123");
@@ -2899,19 +2934,6 @@
             pr.setTitle("SKARA-123");
             TestBotRunner.runPeriodicItems(prBot);
             assertEquals(0, pr.store().comments().size());
-=======
-            assertTrue(comment.body().contains("Merge-style pull requests are not allowed in this repository"));
-
-            pr.setTitle("Merge test:dev");
-            TestBotRunner.runPeriodicItems(prBot);
-            comment = pr.store().comments().get(pr.store().comments().size() - 1);
-            assertEquals(1, pr.store().comments().size());
-            assertTrue(comment.body().contains("Merge-style pull requests are not allowed in this repository"));
-
-            pr.setTitle("SKARA-123");
-            TestBotRunner.runPeriodicItems(prBot);
-            assertEquals(1, pr.store().comments().size());
->>>>>>> 687669fe
         }
     }
 }