--- conflicted
+++ resolved
@@ -2226,11 +2226,7 @@
     }
 
     @Test
-<<<<<<< HEAD
-    void testJCheckConfCheck(TestInfo testInfo) throws IOException {
-=======
     void missingJCheckConf(TestInfo testInfo) throws IOException {
->>>>>>> 43461934
         try (var credentials = new HostCredentials(testInfo);
              var tempFolder = new TemporaryDirectory()) {
             var author = credentials.getHostedRepository();
@@ -2256,7 +2252,279 @@
             var masterHash = localRepo.resolve("master").orElseThrow();
             localRepo.push(masterHash, author.url(), "master", true);
 
-<<<<<<< HEAD
+            // Create a new branch
+            var editBranch = localRepo.branch(masterHash, "edit");
+            localRepo.checkout(editBranch);
+            var editHash = CheckableRepository.appendAndCommit(localRepo);
+            localRepo.push(editHash, author.url(), "edit", true);
+
+            var pr = credentials.createPullRequest(author, "master", "edit", "This is a pull request");
+
+            // Check the status
+            TestBotRunner.runPeriodicItems(checkBot);
+            var comments = pr.store().comments();
+            assertTrue(comments.get(comments.size() - 1).body().contains(" ⚠️ @" + pr.author().username() + " No `.jcheck/conf` found in the target branch of this pull request. "
+                    + "Until that is resolved, this pull request cannot be processed. Please notify the repository owner."));
+            // Make sure the warning message will be sent only once
+            TestBotRunner.runPeriodicItems(checkBot);
+            TestBotRunner.runPeriodicItems(checkBot);
+            assertEquals(1, pr.store().comments().size());
+
+            // Restore .jcheck/conf
+            localRepo.checkout(masterHash);
+            Files.createDirectories(tempFolder.path().resolve(".jcheck"));
+            var checkConf = tempFolder.path().resolve(".jcheck/conf");
+            writeToCheckConf(checkConf);
+            localRepo.add(checkConf);
+            var restoreHash = localRepo.commit("add conf to master", "testauthor", "ta@none.none");
+            localRepo.push(restoreHash, author.url(), "master", true);
+
+            pr.addComment(".jcheck/conf is uploaded");
+            TestBotRunner.runPeriodicItems(checkBot);
+            assertTrue(pr.store().labelNames().contains("rfr"));
+        }
+    }
+
+    @Test
+    void invalidJCheckConf(TestInfo testInfo) throws IOException {
+        try (var credentials = new HostCredentials(testInfo);
+             var tempFolder = new TemporaryDirectory()) {
+            var author = credentials.getHostedRepository();
+            var reviewer = credentials.getHostedRepository();
+
+            var censusBuilder = credentials.getCensusBuilder()
+                    .addAuthor(author.forge().currentUser().id())
+                    .addReviewer(reviewer.forge().currentUser().id());
+            var seedFolder = tempFolder.path().resolve("seed");
+            var checkBot = PullRequestBot.newBuilder()
+                    .repo(author)
+                    .censusRepo(censusBuilder.build())
+                    .censusLink("https://census.com/{{contributor}}-profile")
+                    .seedStorage(seedFolder)
+                    .build();
+
+            // Populate the projects repository
+            var localRepo = CheckableRepository.init(tempFolder.path(), author.repositoryType());
+
+            // Make .jcheck/conf invalid
+            try (var output = new FileWriter(tempFolder.path().resolve(".jcheck/conf").toFile(), true)) {
+                output.append("\nRandomCharacters");
+            }
+            localRepo.add(tempFolder.path().resolve(".jcheck/conf"));
+            var masterHash = localRepo.commit("make .jcheck/conf invalid", "testauthor", "ta@none.none");
+            localRepo.push(masterHash, author.url(), "master", true);
+
+            // Create a new branch
+            var editBranch = localRepo.branch(masterHash, "edit");
+            localRepo.checkout(editBranch);
+            var editHash = CheckableRepository.appendAndCommit(localRepo);
+            localRepo.push(editHash, author.url(), "edit", true);
+
+            var pr = credentials.createPullRequest(author, "master", "edit", "This is a pull request");
+
+            // Check the status
+            TestBotRunner.runPeriodicItems(checkBot);
+            var comments = pr.store().comments();
+            assertTrue(comments.get(comments.size() - 1).body().contains(" ⚠️ @" + pr.author().username() + " The `.jcheck/conf` in the target branch of this pull request is invalid. "
+                    + "Until that is resolved, this pull request cannot be processed. Please notify the repository owner."));
+            // Make sure the warning message will be sent only once
+            TestBotRunner.runPeriodicItems(checkBot);
+            TestBotRunner.runPeriodicItems(checkBot);
+            assertEquals(1, pr.store().comments().size());
+
+            // Restore .jcheck/conf
+            localRepo.checkout(masterHash);
+            Files.createDirectories(tempFolder.path().resolve(".jcheck"));
+            var checkConf = tempFolder.path().resolve(".jcheck/conf");
+            writeToCheckConf(checkConf);
+            localRepo.add(checkConf);
+            var restoreHash = localRepo.commit("restore conf", "testauthor", "ta@none.none");
+            localRepo.push(restoreHash, author.url(), "master", true);
+
+            pr.addComment(".jcheck/conf is uploaded");
+            TestBotRunner.runPeriodicItems(checkBot);
+            assertTrue(pr.store().labelNames().contains("rfr"));
+        }
+    }
+
+    @Test
+    void missingExternalJcheckConf(TestInfo testInfo) throws IOException {
+        try (var credentials = new HostCredentials(testInfo);
+             var tempFolder = new TemporaryDirectory()) {
+            var author = credentials.getHostedRepository();
+            var conf = credentials.getHostedRepository();
+
+            var censusBuilder = credentials.getCensusBuilder()
+                    .addAuthor(author.forge().currentUser().id());
+            var checkBot = PullRequestBot.newBuilder()
+                    .repo(author)
+                    .censusRepo(censusBuilder.build())
+                    .confOverrideRepo(conf)
+                    .confOverrideName("jcheck.conf")
+                    .confOverrideRef("jcheck-branch")
+                    .build();
+
+            // Populate the projects repository
+            var localRepo = CheckableRepository.init(tempFolder.path(), author.repositoryType());
+            var masterHash = localRepo.resolve("master").orElseThrow();
+            localRepo.push(masterHash, author.url(), "master", true);
+
+            // Remove conf
+            localRepo.remove(localRepo.root().resolve(".jcheck/conf"));
+            var newMasterHash = localRepo.commit("No more conf", "duke", "duke@openjdk.org");
+            localRepo.push(newMasterHash, author.url(), "master");
+
+            // Create a new branch
+            var editBranch = localRepo.branch(masterHash, "edit");
+            localRepo.checkout(editBranch);
+            var editHash = CheckableRepository.appendAndCommit(localRepo);
+            localRepo.push(editHash, author.url(), "edit", true);
+
+            var pr = credentials.createPullRequest(author, "master", "edit", "This is a pull request");
+
+            // Check the status (should become ready immediately as reviewercount is overridden to 0)
+            TestBotRunner.runPeriodicItems(checkBot);
+            var comments = pr.store().comments();
+            assertTrue(comments.get(comments.size() - 1).body().contains(" ⚠️ @" + pr.author().username() + " The external jcheck configuration for this repository could not be found. "
+                    + "Until that is resolved, this pull request cannot be processed. Please notify a Skara admin."));
+            // Make sure the warning message will be sent only once
+            TestBotRunner.runPeriodicItems(checkBot);
+            TestBotRunner.runPeriodicItems(checkBot);
+            assertEquals(1, pr.store().comments().size());
+
+            // Upload .jcheck/conf to jcheck-branch
+            var jCheckBranch = localRepo.branch(masterHash, "jcheck-branch");
+            localRepo.checkout(jCheckBranch);
+            var checkConf = tempFolder.path().resolve("jcheck.conf");
+            writeToCheckConf(checkConf);
+            localRepo.add(checkConf);
+            var restoreHash = localRepo.commit("restore conf", "testauthor", "ta@none.none");
+            localRepo.push(restoreHash, conf.url(), "jcheck-branch", true);
+
+            pr.addComment("jcheck.conf is uploaded");
+            TestBotRunner.runPeriodicItems(checkBot);
+            assertTrue(pr.store().labelNames().contains("rfr"));
+        }
+    }
+
+    @Test
+    void invalidExternalJcheckConf(TestInfo testInfo) throws IOException {
+        try (var credentials = new HostCredentials(testInfo);
+             var tempFolder = new TemporaryDirectory()) {
+            var author = credentials.getHostedRepository();
+            var conf = credentials.getHostedRepository();
+
+            var censusBuilder = credentials.getCensusBuilder()
+                    .addAuthor(author.forge().currentUser().id());
+            var checkBot = PullRequestBot.newBuilder()
+                    .repo(author)
+                    .censusRepo(censusBuilder.build())
+                    .confOverrideRepo(conf)
+                    .confOverrideName("jcheck.conf")
+                    .confOverrideRef("jcheck-branch")
+                    .build();
+
+            // Populate the projects repository
+            var localRepo = CheckableRepository.init(tempFolder.path(), author.repositoryType());
+            var masterHash = localRepo.resolve("master").orElseThrow();
+            localRepo.push(masterHash, author.url(), "master", true);
+
+            // Remove conf
+            localRepo.remove(localRepo.root().resolve(".jcheck/conf"));
+            var newMasterHash = localRepo.commit("No more conf", "duke", "duke@openjdk.org");
+            localRepo.push(newMasterHash, author.url(), "master");
+
+            // Upload invalid jcheck.conf to conf repo
+            var jCheckBranch = localRepo.branch(masterHash, "jcheck-branch");
+            localRepo.checkout(jCheckBranch);
+            var checkConf = tempFolder.path().resolve("jcheck.conf");
+            try (var output = new FileWriter(checkConf.toFile(), true)) {
+                output.append("\nRandomCharacters");
+            }
+            localRepo.add(checkConf);
+            var confHash = localRepo.commit("restore conf", "testauthor", "ta@none.none");
+            localRepo.push(confHash, conf.url(), "jcheck-branch", true);
+
+            // Create a new branch
+            var editBranch = localRepo.branch(masterHash, "edit");
+            localRepo.checkout(editBranch);
+            var editHash = CheckableRepository.appendAndCommit(localRepo);
+            localRepo.push(editHash, author.url(), "edit", true);
+
+            var pr = credentials.createPullRequest(author, "master", "edit", "This is a pull request");
+
+            // Check the status (should become ready immediately as reviewercount is overridden to 0)
+            TestBotRunner.runPeriodicItems(checkBot);
+            var comments = pr.store().comments();
+            assertTrue(comments.get(comments.size() - 1).body().contains(" ⚠️ @" + pr.author().username() + " The external jcheck configuration for this repository is invalid. "
+                    + "Until that is resolved, this pull request cannot be processed. Please notify a Skara admin."));
+            // Make sure the warning message will be sent only once
+            TestBotRunner.runPeriodicItems(checkBot);
+            TestBotRunner.runPeriodicItems(checkBot);
+            assertEquals(1, pr.store().comments().size());
+
+            // restore jcheck.conf to jcheck-branch
+            localRepo.checkout(jCheckBranch);
+            writeToCheckConf(checkConf);
+            localRepo.add(checkConf);
+            var restoreHash = localRepo.commit("restore conf", "testauthor", "ta@none.none");
+            localRepo.push(restoreHash, conf.url(), "jcheck-branch", true);
+
+            pr.addComment("jcheck.conf is uploaded");
+            TestBotRunner.runPeriodicItems(checkBot);
+            assertTrue(pr.store().labelNames().contains("rfr"));
+        }
+    }
+
+    private void writeToCheckConf(Path checkConf) throws IOException {
+        try (var output = Files.newBufferedWriter(checkConf)) {
+            output.append("[general]\n");
+            output.append("project=test\n");
+            output.append("jbs=tstprj\n");
+            output.append("\n");
+            output.append("[checks]\n");
+            output.append("error=");
+            output.append(String.join(",", Set.of("author", "reviewers", "whitespace")));
+            output.append("\n\n");
+            output.append("[census]\n");
+            output.append("version=0\n");
+            output.append("domain=openjdk.org\n");
+            output.append("\n");
+            output.append("[checks \"whitespace\"]\n");
+            output.append("files=.*\\.txt\n");
+            output.append("\n");
+            output.append("[checks \"reviewers\"]\n");
+            output.append("reviewers=1\n");
+        }
+    }
+
+    @Test
+    void testJCheckConfCheck(TestInfo testInfo) throws IOException {
+        try (var credentials = new HostCredentials(testInfo);
+             var tempFolder = new TemporaryDirectory()) {
+            var author = credentials.getHostedRepository();
+            var reviewer = credentials.getHostedRepository();
+
+            var censusBuilder = credentials.getCensusBuilder()
+                    .addAuthor(author.forge().currentUser().id())
+                    .addReviewer(reviewer.forge().currentUser().id());
+            var seedFolder = tempFolder.path().resolve("seed");
+            var checkBot = PullRequestBot.newBuilder()
+                    .repo(author)
+                    .censusRepo(censusBuilder.build())
+                    .censusLink("https://census.com/{{contributor}}-profile")
+                    .seedStorage(seedFolder)
+                    .build();
+
+            // Populate the projects repository
+            var localRepo = CheckableRepository.init(tempFolder.path(), author.repositoryType());
+
+            // Remove .jcheck/conf
+            localRepo.remove(localRepo.root().resolve(".jcheck/conf"));
+            localRepo.commit("no conf", "testauthor", "ta@none.none");
+            var masterHash = localRepo.resolve("master").orElseThrow();
+            localRepo.push(masterHash, author.url(), "master", true);
+
             // write new conf
             Files.createDirectories(tempFolder.path().resolve(".jcheck"));
             var checkConf = tempFolder.path().resolve(".jcheck/conf");
@@ -2281,7 +2549,8 @@
             }
             localRepo.add(checkConf);
             masterHash = localRepo.commit("add conf to master", "testauthor", "ta@none.none");
-=======
+            localRepo.push(masterHash, author.url(), "master", true);
+
             // Create a new branch
             var editBranch = localRepo.branch(masterHash, "edit");
             localRepo.checkout(editBranch);
@@ -2292,70 +2561,6 @@
 
             // Check the status
             TestBotRunner.runPeriodicItems(checkBot);
-            var comments = pr.store().comments();
-            assertTrue(comments.get(comments.size() - 1).body().contains(" ⚠️ @" + pr.author().username() + " No `.jcheck/conf` found in the target branch of this pull request. "
-                    + "Until that is resolved, this pull request cannot be processed. Please notify the repository owner."));
-            // Make sure the warning message will be sent only once
-            TestBotRunner.runPeriodicItems(checkBot);
-            TestBotRunner.runPeriodicItems(checkBot);
-            assertEquals(1, pr.store().comments().size());
-
-            // Restore .jcheck/conf
-            localRepo.checkout(masterHash);
-            Files.createDirectories(tempFolder.path().resolve(".jcheck"));
-            var checkConf = tempFolder.path().resolve(".jcheck/conf");
-            writeToCheckConf(checkConf);
-            localRepo.add(checkConf);
-            var restoreHash = localRepo.commit("add conf to master", "testauthor", "ta@none.none");
-            localRepo.push(restoreHash, author.url(), "master", true);
-
-            pr.addComment(".jcheck/conf is uploaded");
-            TestBotRunner.runPeriodicItems(checkBot);
-            assertTrue(pr.store().labelNames().contains("rfr"));
-        }
-    }
-
-    @Test
-    void invalidJCheckConf(TestInfo testInfo) throws IOException {
-        try (var credentials = new HostCredentials(testInfo);
-             var tempFolder = new TemporaryDirectory()) {
-            var author = credentials.getHostedRepository();
-            var reviewer = credentials.getHostedRepository();
-
-            var censusBuilder = credentials.getCensusBuilder()
-                    .addAuthor(author.forge().currentUser().id())
-                    .addReviewer(reviewer.forge().currentUser().id());
-            var seedFolder = tempFolder.path().resolve("seed");
-            var checkBot = PullRequestBot.newBuilder()
-                    .repo(author)
-                    .censusRepo(censusBuilder.build())
-                    .censusLink("https://census.com/{{contributor}}-profile")
-                    .seedStorage(seedFolder)
-                    .build();
-
-            // Populate the projects repository
-            var localRepo = CheckableRepository.init(tempFolder.path(), author.repositoryType());
-
-            // Make .jcheck/conf invalid
-            try (var output = new FileWriter(tempFolder.path().resolve(".jcheck/conf").toFile(), true)) {
-                output.append("\nRandomCharacters");
-            }
-            localRepo.add(tempFolder.path().resolve(".jcheck/conf"));
-            var masterHash = localRepo.commit("make .jcheck/conf invalid", "testauthor", "ta@none.none");
->>>>>>> 43461934
-            localRepo.push(masterHash, author.url(), "master", true);
-
-            // Create a new branch
-            var editBranch = localRepo.branch(masterHash, "edit");
-            localRepo.checkout(editBranch);
-            var editHash = CheckableRepository.appendAndCommit(localRepo);
-            localRepo.push(editHash, author.url(), "edit", true);
-
-            var pr = credentials.createPullRequest(author, "master", "edit", "This is a pull request");
-
-            // Check the status
-            TestBotRunner.runPeriodicItems(checkBot);
-<<<<<<< HEAD
             var checks = pr.checks(editHash);
             assertEquals(1, checks.size());
             var check = checks.get("jcheck");
@@ -2363,127 +2568,10 @@
             assertTrue(pr.store().labelNames().contains("rfr"));
 
             // Make .jcheck/conf invalid
-=======
-            var comments = pr.store().comments();
-            assertTrue(comments.get(comments.size() - 1).body().contains(" ⚠️ @" + pr.author().username() + " The `.jcheck/conf` in the target branch of this pull request is invalid. "
-                    + "Until that is resolved, this pull request cannot be processed. Please notify the repository owner."));
-            // Make sure the warning message will be sent only once
-            TestBotRunner.runPeriodicItems(checkBot);
-            TestBotRunner.runPeriodicItems(checkBot);
-            assertEquals(1, pr.store().comments().size());
-
-            // Restore .jcheck/conf
-            localRepo.checkout(masterHash);
-            Files.createDirectories(tempFolder.path().resolve(".jcheck"));
-            var checkConf = tempFolder.path().resolve(".jcheck/conf");
-            writeToCheckConf(checkConf);
-            localRepo.add(checkConf);
-            var restoreHash = localRepo.commit("restore conf", "testauthor", "ta@none.none");
-            localRepo.push(restoreHash, author.url(), "master", true);
-
-            pr.addComment(".jcheck/conf is uploaded");
-            TestBotRunner.runPeriodicItems(checkBot);
-            assertTrue(pr.store().labelNames().contains("rfr"));
-        }
-    }
-
-    @Test
-    void missingExternalJcheckConf(TestInfo testInfo) throws IOException {
-        try (var credentials = new HostCredentials(testInfo);
-             var tempFolder = new TemporaryDirectory()) {
-            var author = credentials.getHostedRepository();
-            var conf = credentials.getHostedRepository();
-
-            var censusBuilder = credentials.getCensusBuilder()
-                    .addAuthor(author.forge().currentUser().id());
-            var checkBot = PullRequestBot.newBuilder()
-                    .repo(author)
-                    .censusRepo(censusBuilder.build())
-                    .confOverrideRepo(conf)
-                    .confOverrideName("jcheck.conf")
-                    .confOverrideRef("jcheck-branch")
-                    .build();
-
-            // Populate the projects repository
-            var localRepo = CheckableRepository.init(tempFolder.path(), author.repositoryType());
-            var masterHash = localRepo.resolve("master").orElseThrow();
-            localRepo.push(masterHash, author.url(), "master", true);
-
-            // Remove conf
-            localRepo.remove(localRepo.root().resolve(".jcheck/conf"));
-            var newMasterHash = localRepo.commit("No more conf", "duke", "duke@openjdk.org");
-            localRepo.push(newMasterHash, author.url(), "master");
-
-            // Create a new branch
-            var editBranch = localRepo.branch(masterHash, "edit");
-            localRepo.checkout(editBranch);
-            var editHash = CheckableRepository.appendAndCommit(localRepo);
-            localRepo.push(editHash, author.url(), "edit", true);
-
-            var pr = credentials.createPullRequest(author, "master", "edit", "This is a pull request");
-
-            // Check the status (should become ready immediately as reviewercount is overridden to 0)
-            TestBotRunner.runPeriodicItems(checkBot);
-            var comments = pr.store().comments();
-            assertTrue(comments.get(comments.size() - 1).body().contains(" ⚠️ @" + pr.author().username() + " The external jcheck configuration for this repository could not be found. "
-                    + "Until that is resolved, this pull request cannot be processed. Please notify a Skara admin."));
-            // Make sure the warning message will be sent only once
-            TestBotRunner.runPeriodicItems(checkBot);
-            TestBotRunner.runPeriodicItems(checkBot);
-            assertEquals(1, pr.store().comments().size());
-
-            // Upload .jcheck/conf to jcheck-branch
-            var jCheckBranch = localRepo.branch(masterHash, "jcheck-branch");
-            localRepo.checkout(jCheckBranch);
-            var checkConf = tempFolder.path().resolve("jcheck.conf");
-            writeToCheckConf(checkConf);
-            localRepo.add(checkConf);
-            var restoreHash = localRepo.commit("restore conf", "testauthor", "ta@none.none");
-            localRepo.push(restoreHash, conf.url(), "jcheck-branch", true);
-
-            pr.addComment("jcheck.conf is uploaded");
-            TestBotRunner.runPeriodicItems(checkBot);
-            assertTrue(pr.store().labelNames().contains("rfr"));
-        }
-    }
-
-    @Test
-    void invalidExternalJcheckConf(TestInfo testInfo) throws IOException {
-        try (var credentials = new HostCredentials(testInfo);
-             var tempFolder = new TemporaryDirectory()) {
-            var author = credentials.getHostedRepository();
-            var conf = credentials.getHostedRepository();
-
-            var censusBuilder = credentials.getCensusBuilder()
-                    .addAuthor(author.forge().currentUser().id());
-            var checkBot = PullRequestBot.newBuilder()
-                    .repo(author)
-                    .censusRepo(censusBuilder.build())
-                    .confOverrideRepo(conf)
-                    .confOverrideName("jcheck.conf")
-                    .confOverrideRef("jcheck-branch")
-                    .build();
-
-            // Populate the projects repository
-            var localRepo = CheckableRepository.init(tempFolder.path(), author.repositoryType());
-            var masterHash = localRepo.resolve("master").orElseThrow();
-            localRepo.push(masterHash, author.url(), "master", true);
-
-            // Remove conf
-            localRepo.remove(localRepo.root().resolve(".jcheck/conf"));
-            var newMasterHash = localRepo.commit("No more conf", "duke", "duke@openjdk.org");
-            localRepo.push(newMasterHash, author.url(), "master");
-
-            // Upload invalid jcheck.conf to conf repo
-            var jCheckBranch = localRepo.branch(masterHash, "jcheck-branch");
-            localRepo.checkout(jCheckBranch);
-            var checkConf = tempFolder.path().resolve("jcheck.conf");
->>>>>>> 43461934
             try (var output = new FileWriter(checkConf.toFile(), true)) {
                 output.append("\nRandomCharacters");
             }
             localRepo.add(checkConf);
-<<<<<<< HEAD
             var invalidHash = localRepo.commit("add conf to master", "testauthor", "ta@none.none");
             localRepo.push(invalidHash, author.url(), "edit", true);
 
@@ -2527,61 +2615,4 @@
             assertTrue(pr.store().labelNames().contains("rfr"));
         }
     }
-=======
-            var confHash = localRepo.commit("restore conf", "testauthor", "ta@none.none");
-            localRepo.push(confHash, conf.url(), "jcheck-branch", true);
-
-            // Create a new branch
-            var editBranch = localRepo.branch(masterHash, "edit");
-            localRepo.checkout(editBranch);
-            var editHash = CheckableRepository.appendAndCommit(localRepo);
-            localRepo.push(editHash, author.url(), "edit", true);
-
-            var pr = credentials.createPullRequest(author, "master", "edit", "This is a pull request");
-
-            // Check the status (should become ready immediately as reviewercount is overridden to 0)
-            TestBotRunner.runPeriodicItems(checkBot);
-            var comments = pr.store().comments();
-            assertTrue(comments.get(comments.size() - 1).body().contains(" ⚠️ @" + pr.author().username() + " The external jcheck configuration for this repository is invalid. "
-                    + "Until that is resolved, this pull request cannot be processed. Please notify a Skara admin."));
-            // Make sure the warning message will be sent only once
-            TestBotRunner.runPeriodicItems(checkBot);
-            TestBotRunner.runPeriodicItems(checkBot);
-            assertEquals(1, pr.store().comments().size());
-
-            // restore jcheck.conf to jcheck-branch
-            localRepo.checkout(jCheckBranch);
-            writeToCheckConf(checkConf);
-            localRepo.add(checkConf);
-            var restoreHash = localRepo.commit("restore conf", "testauthor", "ta@none.none");
-            localRepo.push(restoreHash, conf.url(), "jcheck-branch", true);
-
-            pr.addComment("jcheck.conf is uploaded");
-            TestBotRunner.runPeriodicItems(checkBot);
-            assertTrue(pr.store().labelNames().contains("rfr"));
-        }
-    }
-
-    private void writeToCheckConf(Path checkConf) throws IOException {
-        try (var output = Files.newBufferedWriter(checkConf)) {
-            output.append("[general]\n");
-            output.append("project=test\n");
-            output.append("jbs=tstprj\n");
-            output.append("\n");
-            output.append("[checks]\n");
-            output.append("error=");
-            output.append(String.join(",", Set.of("author", "reviewers", "whitespace")));
-            output.append("\n\n");
-            output.append("[census]\n");
-            output.append("version=0\n");
-            output.append("domain=openjdk.org\n");
-            output.append("\n");
-            output.append("[checks \"whitespace\"]\n");
-            output.append("files=.*\\.txt\n");
-            output.append("\n");
-            output.append("[checks \"reviewers\"]\n");
-            output.append("reviewers=1\n");
-        }
-    }
->>>>>>> 43461934
 }