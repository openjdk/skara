--- conflicted
+++ resolved
@@ -2226,11 +2226,7 @@
     }
 
     @Test
-<<<<<<< HEAD
-    void testLatestBody(TestInfo testInfo) throws IOException {
-=======
     void missingJCheckConf(TestInfo testInfo) throws IOException {
->>>>>>> d0c9af0d
         try (var credentials = new HostCredentials(testInfo);
              var tempFolder = new TemporaryDirectory()) {
             var author = credentials.getHostedRepository();
@@ -2249,36 +2245,6 @@
 
             // Populate the projects repository
             var localRepo = CheckableRepository.init(tempFolder.path(), author.repositoryType());
-<<<<<<< HEAD
-            var masterHash = localRepo.resolve("master").orElseThrow();
-            localRepo.push(masterHash, author.url(), "master", true);
-
-            // Make a change with a corresponding PR
-            var editHash = CheckableRepository.appendAndCommit(localRepo);
-            localRepo.push(editHash, author.url(), "refs/heads/edit", true);
-            var pr = credentials.createPullRequest(author, "master", "edit", "This is a pull request");
-
-            CheckWorkItem checkWorkItem = (CheckWorkItem) checkBot.getPeriodicItems().get(1);
-            checkWorkItem.pr = author.pullRequest(pr.id());
-            // Update PR body right now
-            pr.store().setBody("It's a new Body");
-            try (var scratchFolder = new TemporaryDirectory()) {
-                checkWorkItem.prRun(scratchFolder.path());
-            }
-            // PR body should not be updated by Bot
-            assertEquals("It's a new Body", pr.store().body());
-
-            checkWorkItem = (CheckWorkItem) checkBot.getPeriodicItems().get(1);
-            checkWorkItem.pr = author.pullRequest(pr.id());
-            try (var scratchFolder = new TemporaryDirectory()) {
-                checkWorkItem.prRun(scratchFolder.path());
-            }
-            // PR body should be updated by Bot
-            assertTrue(pr.store().body().contains("It's a new Body"));
-            assertTrue(pr.store().body().contains("Progress"));
-            assertTrue(pr.store().body().contains("<!-- Anything below this marker will be automatically updated"));
-            assertTrue(pr.store().body().contains("Reviewing"));
-=======
 
             // Remove .jcheck/conf
             localRepo.remove(localRepo.root().resolve(".jcheck/conf"));
@@ -2647,7 +2613,57 @@
             check = checks.get("jcheck");
             assertEquals(CheckStatus.SUCCESS, check.status());
             assertTrue(pr.store().labelNames().contains("rfr"));
->>>>>>> d0c9af0d
+        }
+    }
+
+    @Test
+    void testLatestBody(TestInfo testInfo) throws IOException {
+        try (var credentials = new HostCredentials(testInfo);
+             var tempFolder = new TemporaryDirectory()) {
+            var author = credentials.getHostedRepository();
+            var reviewer = credentials.getHostedRepository();
+
+            var censusBuilder = credentials.getCensusBuilder()
+                    .addAuthor(author.forge().currentUser().id())
+                    .addReviewer(reviewer.forge().currentUser().id());
+            var seedFolder = tempFolder.path().resolve("seed");
+            var checkBot = PullRequestBot.newBuilder()
+                    .repo(author)
+                    .censusRepo(censusBuilder.build())
+                    .censusLink("https://census.com/{{contributor}}-profile")
+                    .seedStorage(seedFolder)
+                    .build();
+
+            // Populate the projects repository
+            var localRepo = CheckableRepository.init(tempFolder.path(), author.repositoryType());
+            var masterHash = localRepo.resolve("master").orElseThrow();
+            localRepo.push(masterHash, author.url(), "master", true);
+
+            // Make a change with a corresponding PR
+            var editHash = CheckableRepository.appendAndCommit(localRepo);
+            localRepo.push(editHash, author.url(), "refs/heads/edit", true);
+            var pr = credentials.createPullRequest(author, "master", "edit", "This is a pull request");
+
+            CheckWorkItem checkWorkItem = (CheckWorkItem) checkBot.getPeriodicItems().get(1);
+            checkWorkItem.pr = author.pullRequest(pr.id());
+            // Update PR body right now
+            pr.store().setBody("It's a new Body");
+            try (var scratchFolder = new TemporaryDirectory()) {
+                checkWorkItem.prRun(scratchFolder.path());
+            }
+            // PR body should not be updated by Bot
+            assertEquals("It's a new Body", pr.store().body());
+
+            checkWorkItem = (CheckWorkItem) checkBot.getPeriodicItems().get(1);
+            checkWorkItem.pr = author.pullRequest(pr.id());
+            try (var scratchFolder = new TemporaryDirectory()) {
+                checkWorkItem.prRun(scratchFolder.path());
+            }
+            // PR body should be updated by Bot
+            assertTrue(pr.store().body().contains("It's a new Body"));
+            assertTrue(pr.store().body().contains("Progress"));
+            assertTrue(pr.store().body().contains("<!-- Anything below this marker will be automatically updated"));
+            assertTrue(pr.store().body().contains("Reviewing"));
         }
     }
 }