--- conflicted
+++ resolved
@@ -130,11 +130,7 @@
             var backportComment = comments.get(0).body();
             assertTrue(backportComment.contains("This backport pull request has now been updated with issue"));
             assertTrue(backportComment.contains("<!-- backport " + releaseHash.hex() + " -->"));
-<<<<<<< HEAD
-            assertEquals(issue1Number + ": An issue", pr.title());
-=======
             assertEquals(issue1Number + ": An issue", pr.store().title());
->>>>>>> 880b3483
             assertTrue(pr.store().labelNames().contains("backport"));
 
             // The bot should have added the "clean" label
@@ -209,11 +205,7 @@
             var backportComment = comments.get(0).body();
             assertTrue(backportComment.contains("This backport pull request has now been updated with issue"));
             assertTrue(backportComment.contains("<!-- backport " + upstreamHash.hex() + " -->"));
-<<<<<<< HEAD
-            assertEquals(issue2Number + ": Another issue", pr.title());
-=======
             assertEquals(issue2Number + ": Another issue", pr.store().title());
->>>>>>> 880b3483
             assertTrue(pr.store().labelNames().contains("backport"));
 
             // The bot should not have added the "clean" label
@@ -292,11 +284,7 @@
             var backportComment = comments.get(0).body();
             assertTrue(backportComment.contains("This backport pull request has now been updated with issue"));
             assertTrue(backportComment.contains("<!-- backport " + upstreamHash.hex() + " -->"));
-<<<<<<< HEAD
-            assertEquals(issue2Number + ": Another issue", pr.title());
-=======
             assertEquals(issue2Number + ": Another issue", pr.store().title());
->>>>>>> 880b3483
             assertTrue(pr.store().labelNames().contains("backport"));
 
             // The bot should not have added the "clean" label
