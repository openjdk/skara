/*
 * Copyright (c) 2022, 2023 Oracle and/or its affiliates. All rights reserved.
 * DO NOT ALTER OR REMOVE COPYRIGHT NOTICES OR THIS FILE HEADER.
 *
 * This code is free software; you can redistribute it and/or modify it
 * under the terms of the GNU General Public License version 2 only, as
 * published by the Free Software Foundation.
 *
 * This code is distributed in the hope that it will be useful, but WITHOUT
 * ANY WARRANTY; without even the implied warranty of MERCHANTABILITY or
 * FITNESS FOR A PARTICULAR PURPOSE.  See the GNU General Public License
 * version 2 for more details (a copy is included in the LICENSE file that
 * accompanied this code).
 *
 * You should have received a copy of the GNU General Public License version
 * 2 along with this work; if not, write to the Free Software Foundation,
 * Inc., 51 Franklin St, Fifth Floor, Boston, MA 02110-1301 USA.
 *
 * Please contact Oracle, 500 Oracle Parkway, Redwood Shores, CA 94065 USA
 * or visit www.oracle.com if you need additional information or have any
 * questions.
 */
package org.openjdk.skara.bots.pr;

import org.junit.jupiter.api.Test;
import org.openjdk.skara.json.JWCC;
import org.openjdk.skara.test.*;

import java.util.List;

import static org.junit.jupiter.api.Assertions.*;

class PullRequestBotFactoryTest {
    @Test
    public void testCreate() {
        try (var tempFolder = new TemporaryDirectory()) {
            String jsonString = """
                    {
                      "external": {
                        "pr": {
                          "test": "used to run tests"
                        },
                        "commit": {
                          "command1": "test1",
                          "command2": "test2"
                        }
                      },
                      "exclude-commit-comments-from": [
                          1,
                          2
                      ],
                      "blockers": {
                        "test": "Signature needs verify"
                      },
                      "ready": {
                        "labels": [],
                        "comments": []
                      },
                      "labels": {
                        "label1": {
                          "repository": "repo1:master",
                          "filename": "file.json"
                        }
                      },
                      "repositories": {
                        "repo2": {
                          "census": "census:master",
                          "censuslink": "https://test.test.com",
                          "issues": "TEST",
                          "csr": true,
                          "backport": false,
                          "merge": false,
                          "two-reviewers": [
                            "rfr"
                          ],
                          "24h": [
                            "24h_test"
                          ],
                          "integrators": [
                            "integrator1",
                            "integrator2"
                          ],
                          "reviewCleanBackport": true,
                          "mergeSources": [
                            "openjdk/playground",
                            "openjdk/skara",
                          ]
                        },
                        "repo5": {
                          "census": "census:master",
                          "censuslink": "https://test.test.com",
                          "issues": "TEST2",
                          "csr": true,
                          "backport": true,
                          "merge": true,
                          "two-reviewers": [
                            "rfr"
                          ],
                          "24h": [
                            "24h_test"
                          ],
                          "integrators": [
                            "integrator1",
                            "integrator2"
                          ],
                          "reviewCleanBackport": true,
                          "processCommit": false
                        },
                        "repo6": {
                          "census": "census:master",
                          "censuslink": "https://test.test.com",
                          "issues": "TEST2",
                          "csr": false,
                          "two-reviewers": [
                            "rfr"
                          ],
                          "24h": [
                            "24h_test"
                          ],
                          "integrators": [
                            "integrator1",
                            "integrator2"
                          ],
                          "reviewCleanBackport": true,
                          "reviewMerge": true,
                          "processPR": false,
                          "jcheckMerge": true
                        },
                        "repo7": {
                          "census": "census:master",
                          "censuslink": "https://test.test.com",
                          "issues": "TEST3",
                          "two-reviewers": [
                            "rfr"
                          ],
                          "24h": [
                            "24h_test"
                          ],
                          "integrators": [
                            "integrator1",
                            "integrator2"
                          ],
                          "reviewCleanBackport": true,
                          "reviewMerge": true,
                          "processPR": false,
                          "jcheckMerge": false
                        }
                      },
                      "forks": {
                        "repo3": "fork3",
                        "repo4": "fork4",
                      },
                      "mlbridge": "mlbridge[bot]"
                    }
                    """;
            var jsonConfig = JWCC.parse(jsonString).asObject();

            var testBotFactory = TestBotFactory.newBuilder()
                    .addHostedRepository("repo1", new TestHostedRepository("repo1"))
                    .addHostedRepository("repo2", new TestHostedRepository(TestHost.createNew(List.of()), "repo2"))
                    .addHostedRepository("repo3", new TestHostedRepository("repo3"))
                    .addHostedRepository("repo4", new TestHostedRepository("repo4"))
                    .addHostedRepository("repo5", new TestHostedRepository(TestHost.createNew(List.of()), "repo5"))
                    .addHostedRepository("repo6", new TestHostedRepository(TestHost.createNew(List.of()), "repo6"))
                    .addHostedRepository("repo7", new TestHostedRepository(TestHost.createNew(List.of()), "repo7"))
                    .addHostedRepository("fork3", new TestHostedRepository("fork3"))
                    .addHostedRepository("fork4", new TestHostedRepository("fork4"))
                    .addHostedRepository("census", new TestHostedRepository("census"))
                    .addIssueProject("TEST", new TestIssueProject(TestHost.createNew(List.of()), "TEST"))
                    .addIssueProject("TEST2", new TestIssueProject(TestHost.createNew(List.of()), "TEST2"))
                    .addIssueProject("TEST3", new TestIssueProject(TestHost.createNew(List.of()), "TEST3"))
                    .storagePath(tempFolder.path().resolve("storage"))
                    .build();

            var bots = testBotFactory.createBots(PullRequestBotFactory.NAME, jsonConfig);
            // A pullRequestBot for every configured repository and A CSRIssueBot for every configured issue project with any repo configured with 'csr: true'
            // No CSRIssueBot created for issueTracker TEST3 because it is not associated with any CSR enabled repo
            assertEquals(6, bots.size());

            var pullRequestBot0 = (PullRequestBot) bots.get(0);
            assertEquals("PullRequestBot@repo6", pullRequestBot0.toString());
            assertEquals("used to run tests", pullRequestBot0.externalPullRequestCommands().get("test"));
            assertEquals("TEST2", pullRequestBot0.issueProject().name());
            assertEquals("census", pullRequestBot0.censusRepo().name());
            assertEquals("master", pullRequestBot0.censusRef());
            assertEquals("{test=used to run tests}", pullRequestBot0.externalPullRequestCommands().toString());
            assertEquals("{test=Signature needs verify}", pullRequestBot0.blockingCheckLabels().toString());
            assertEquals("[rfr]", pullRequestBot0.twoReviewersLabels().toString());
            assertEquals("[24h_test]", pullRequestBot0.twentyFourHoursLabels().toString());
            assertFalse(pullRequestBot0.ignoreStaleReviews());
            assertEquals(".*", pullRequestBot0.allowedTargetBranches().toString());
            var integrators = pullRequestBot0.integrators();
            assertEquals(2, integrators.size());
            assertTrue(integrators.contains("integrator1"));
            assertTrue(integrators.contains("integrator2"));
<<<<<<< HEAD
            assertTrue(pullRequestBot1.reviewCleanBackport());
            assertTrue(pullRequestBot1.reviewMerge());
            assertEquals("mlbridge[bot]", pullRequestBot1.mlbridgeBotName());
            assertTrue(pullRequestBot1.enableMerge());
            assertTrue(pullRequestBot1.enableBackport());
=======
            assertTrue(pullRequestBot0.reviewCleanBackport());
            assertTrue(pullRequestBot0.reviewMerge());
            assertEquals("mlbridge[bot]", pullRequestBot0.mlbridgeBotName());
            assertTrue(pullRequestBot0.enableMerge());
            assertTrue(pullRequestBot0.jcheckMerge());

            var pullRequestBot1 = (PullRequestBot) bots.get(1);
            assertEquals("PullRequestBot@repo7", pullRequestBot1.toString());
            assertFalse(pullRequestBot1.jcheckMerge());
>>>>>>> c91bf6a5

            var pullRequestBot2 = (PullRequestBot) bots.get(2);
            assertEquals("PullRequestBot@repo5", pullRequestBot2.toString());
            assertTrue(pullRequestBot2.enableMerge());
<<<<<<< HEAD
            assertTrue(pullRequestBot2.enableBackport());
=======
            assertFalse(pullRequestBot2.jcheckMerge());
>>>>>>> c91bf6a5

            var pullRequestBot3 = (PullRequestBot) bots.get(3);
            assertEquals("PullRequestBot@repo2", pullRequestBot3.toString());
            assertFalse(pullRequestBot3.enableMerge());
<<<<<<< HEAD
            assertFalse(pullRequestBot3.enableBackport());
=======
            assertTrue(pullRequestBot3.mergeSources().contains("openjdk/skara"));
            assertTrue(pullRequestBot3.mergeSources().contains("openjdk/playground"));
            assertFalse(pullRequestBot3.jcheckMerge());
>>>>>>> c91bf6a5

            var csrIssueBot1 = (CSRIssueBot) bots.get(4);
            assertEquals(1, csrIssueBot1.repositories().size());
            assertNotNull(csrIssueBot1.getPRBot("repo5"));

            var csrIssueBot2 = (CSRIssueBot) bots.get(5);
            assertEquals(1, csrIssueBot2.repositories().size());
            assertNotNull(csrIssueBot2.getPRBot("repo2"));
        }
    }
}<|MERGE_RESOLUTION|>--- conflicted
+++ resolved
@@ -193,43 +193,30 @@
             assertEquals(2, integrators.size());
             assertTrue(integrators.contains("integrator1"));
             assertTrue(integrators.contains("integrator2"));
-<<<<<<< HEAD
-            assertTrue(pullRequestBot1.reviewCleanBackport());
-            assertTrue(pullRequestBot1.reviewMerge());
-            assertEquals("mlbridge[bot]", pullRequestBot1.mlbridgeBotName());
-            assertTrue(pullRequestBot1.enableMerge());
-            assertTrue(pullRequestBot1.enableBackport());
-=======
             assertTrue(pullRequestBot0.reviewCleanBackport());
             assertTrue(pullRequestBot0.reviewMerge());
             assertEquals("mlbridge[bot]", pullRequestBot0.mlbridgeBotName());
             assertTrue(pullRequestBot0.enableMerge());
             assertTrue(pullRequestBot0.jcheckMerge());
+            assertTrue(pullRequestBot0.enableBackport());
 
             var pullRequestBot1 = (PullRequestBot) bots.get(1);
             assertEquals("PullRequestBot@repo7", pullRequestBot1.toString());
             assertFalse(pullRequestBot1.jcheckMerge());
->>>>>>> c91bf6a5
 
             var pullRequestBot2 = (PullRequestBot) bots.get(2);
             assertEquals("PullRequestBot@repo5", pullRequestBot2.toString());
             assertTrue(pullRequestBot2.enableMerge());
-<<<<<<< HEAD
+            assertFalse(pullRequestBot2.jcheckMerge());
             assertTrue(pullRequestBot2.enableBackport());
-=======
-            assertFalse(pullRequestBot2.jcheckMerge());
->>>>>>> c91bf6a5
 
             var pullRequestBot3 = (PullRequestBot) bots.get(3);
             assertEquals("PullRequestBot@repo2", pullRequestBot3.toString());
             assertFalse(pullRequestBot3.enableMerge());
-<<<<<<< HEAD
-            assertFalse(pullRequestBot3.enableBackport());
-=======
             assertTrue(pullRequestBot3.mergeSources().contains("openjdk/skara"));
             assertTrue(pullRequestBot3.mergeSources().contains("openjdk/playground"));
             assertFalse(pullRequestBot3.jcheckMerge());
->>>>>>> c91bf6a5
+            assertFalse(pullRequestBot3.enableBackport());
 
             var csrIssueBot1 = (CSRIssueBot) bots.get(4);
             assertEquals(1, csrIssueBot1.repositories().size());
