--- conflicted
+++ resolved
@@ -148,10 +148,7 @@
                             "request": "-critical-request",
                             "approved": "-critical-approved",
                             "rejected": "-critical-rejected",
-<<<<<<< HEAD
-=======
                             "documentLink": "https://example.com",
->>>>>>> bfaf1781
                             "branches": {
                               "jdk20.0.1": { "prefix": "CPU23_04" },
                               "jdk20.0.2": { "prefix": "CPU23_05" },
