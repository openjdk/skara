--- conflicted
+++ resolved
@@ -339,12 +339,12 @@
     }
 
     @Override
-<<<<<<< HEAD
+    public Object snapshot() {
+        return this;
+    }
+
+    @Override
     public List<ReferenceChange> targetRefChanges() {
         return List.of();
-=======
-    public Object snapshot() {
-        return this;
->>>>>>> 4b40646d
     }
 }