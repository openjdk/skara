/*
 * Copyright (c) 2019, 2020, Oracle and/or its affiliates. All rights reserved.
 * DO NOT ALTER OR REMOVE COPYRIGHT NOTICES OR THIS FILE HEADER.
 *
 * This code is free software; you can redistribute it and/or modify it
 * under the terms of the GNU General Public License version 2 only, as
 * published by the Free Software Foundation.
 *
 * This code is distributed in the hope that it will be useful, but WITHOUT
 * ANY WARRANTY; without even the implied warranty of MERCHANTABILITY or
 * FITNESS FOR A PARTICULAR PURPOSE.  See the GNU General Public License
 * version 2 for more details (a copy is included in the LICENSE file that
 * accompanied this code).
 *
 * You should have received a copy of the GNU General Public License version
 * 2 along with this work; if not, write to the Free Software Foundation,
 * Inc., 51 Franklin St, Fifth Floor, Boston, MA 02110-1301 USA.
 *
 * Please contact Oracle, 500 Oracle Parkway, Redwood Shores, CA 94065 USA
 * or visit www.oracle.com if you need additional information or have any
 * questions.
 */
package org.openjdk.skara.cli;

import org.openjdk.skara.args.*;
import org.openjdk.skara.cli.pr.*;
import org.openjdk.skara.proxy.HttpProxy;

import java.util.List;

public class GitPr {
    public static void main(String[] args) throws Exception {
        var commands = List.of(
                    Default.name("help")
                           .helptext("show help text")
                           .main(GitPrHelp::main),
                    Command.name("list")
                           .helptext("list open pull requests")
                           .main(GitPrList::main),
                    Command.name("fetch")
                           .helptext("fetch a pull request")
                           .main(GitPrFetch::main),
                    Command.name("show")
                           .helptext("show a pull request")
                           .main(GitPrShow::main),
                    Command.name("checkout")
                           .helptext("checkout a pull request")
                           .main(GitPrCheckout::main),
                    Command.name("apply")
                           .helptext("apply a pull request")
                           .main(GitPrApply::main),
                    Command.name("integrate")
                           .helptext("integrate a pull request")
                           .main(GitPrIntegrate::main),
                    Command.name("approve")
                           .helptext("approve a pull request")
                           .main(GitPrApprove::main),
                    Command.name("create")
                           .helptext("create a pull request")
                           .main(GitPrCreate::main),
                    Command.name("close")
                           .helptext("close a pull request")
                           .main(GitPrClose::main),
                    Command.name("set")
                           .helptext("set properties of a pull request")
                           .main(GitPrSet::main),
                    Command.name("sponsor")
                           .helptext("sponsor a pull request")
                           .main(GitPrSet::main),
                    Command.name("test")
                           .helptext("test a pull request")
                           .main(GitPrTest::main),
                    Command.name("info")
                           .helptext("show status of a pull request")
                           .main(GitPrInfo::main),
                    Command.name("issue")
                           .helptext("add, remove or create issues")
                           .main(GitPrIssue::main),
                    Command.name("reviewer")
                           .helptext("add or remove reviewers")
                           .main(GitPrReviewer::main),
<<<<<<< HEAD
                    Command.name("summary")
                           .helptext("add a summary to the commit message for the pull request")
                           .main(GitPrSummary::main)
=======
                    Command.name("cc")
                           .helptext("add one or more labels")
                           .main(GitPrCC::main)
>>>>>>> 45cff813
        );

        HttpProxy.setup();

        var parser = new MultiCommandParser("git pr", commands);
        var command = parser.parse(args);
        command.execute();
    }
}<|MERGE_RESOLUTION|>--- conflicted
+++ resolved
@@ -79,15 +79,12 @@
                     Command.name("reviewer")
                            .helptext("add or remove reviewers")
                            .main(GitPrReviewer::main),
-<<<<<<< HEAD
                     Command.name("summary")
                            .helptext("add a summary to the commit message for the pull request")
-                           .main(GitPrSummary::main)
-=======
+                           .main(GitPrSummary::main),
                     Command.name("cc")
                            .helptext("add one or more labels")
                            .main(GitPrCC::main)
->>>>>>> 45cff813
         );
 
         HttpProxy.setup();
