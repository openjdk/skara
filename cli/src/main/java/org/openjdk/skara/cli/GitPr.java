/*
 * Copyright (c) 2019, 2020, Oracle and/or its affiliates. All rights reserved.
 * DO NOT ALTER OR REMOVE COPYRIGHT NOTICES OR THIS FILE HEADER.
 *
 * This code is free software; you can redistribute it and/or modify it
 * under the terms of the GNU General Public License version 2 only, as
 * published by the Free Software Foundation.
 *
 * This code is distributed in the hope that it will be useful, but WITHOUT
 * ANY WARRANTY; without even the implied warranty of MERCHANTABILITY or
 * FITNESS FOR A PARTICULAR PURPOSE.  See the GNU General Public License
 * version 2 for more details (a copy is included in the LICENSE file that
 * accompanied this code).
 *
 * You should have received a copy of the GNU General Public License version
 * 2 along with this work; if not, write to the Free Software Foundation,
 * Inc., 51 Franklin St, Fifth Floor, Boston, MA 02110-1301 USA.
 *
 * Please contact Oracle, 500 Oracle Parkway, Redwood Shores, CA 94065 USA
 * or visit www.oracle.com if you need additional information or have any
 * questions.
 */
package org.openjdk.skara.cli;

import org.openjdk.skara.args.*;
import org.openjdk.skara.cli.pr.*;
import org.openjdk.skara.proxy.HttpProxy;

import java.util.List;

public class GitPr {
    public static void main(String[] args) throws Exception {
        var commands = List.of(
                    Default.name("help")
                           .helptext("show help text")
                           .main(GitPrHelp::main),
                    Command.name("list")
                           .helptext("list open pull requests")
                           .main(GitPrList::main),
                    Command.name("fetch")
                           .helptext("fetch a pull request")
                           .main(GitPrFetch::main),
                    Command.name("show")
                           .helptext("show a pull request")
                           .main(GitPrShow::main),
                    Command.name("checkout")
                           .helptext("checkout a pull request")
                           .main(GitPrCheckout::main),
                    Command.name("apply")
                           .helptext("apply a pull request")
                           .main(GitPrApply::main),
                    Command.name("integrate")
                           .helptext("integrate a pull request")
                           .main(GitPrIntegrate::main),
                    Command.name("approve")
                           .helptext("approve a pull request")
                           .main(GitPrApprove::main),
                    Command.name("create")
                           .helptext("create a pull request")
                           .main(GitPrCreate::main),
                    Command.name("close")
                           .helptext("close a pull request")
                           .main(GitPrClose::main),
                    Command.name("set")
                           .helptext("set properties of a pull request")
                           .main(GitPrSet::main),
                    Command.name("sponsor")
                           .helptext("sponsor a pull request")
                           .main(GitPrSet::main),
                    Command.name("test")
                           .helptext("test a pull request")
                           .main(GitPrTest::main),
                    Command.name("info")
                           .helptext("show status of a pull request")
                           .main(GitPrInfo::main),
                    Command.name("issue")
                           .helptext("add, remove or create issues")
                           .main(GitPrIssue::main),
                    Command.name("reviewer")
                           .helptext("add or remove reviewers")
                           .main(GitPrReviewer::main),
                    Command.name("summary")
                           .helptext("add a summary to the commit message for the pull request")
                           .main(GitPrSummary::main),
                    Command.name("cc")
                           .helptext("add one or more labels")
                           .main(GitPrCC::main),
<<<<<<< HEAD
                    Command.name("csr")
                           .helptext("require CSR for the pull request")
                           .main(GitPrCSR::main)
=======
                    Command.name("contributor")
                           .helptext("add or remove contributors")
                           .main(GitPrContributor::main)
>>>>>>> a39fb993
        );

        HttpProxy.setup();

        var parser = new MultiCommandParser("git pr", commands);
        var command = parser.parse(args);
        command.execute();
    }
}<|MERGE_RESOLUTION|>--- conflicted
+++ resolved
@@ -85,15 +85,12 @@
                     Command.name("cc")
                            .helptext("add one or more labels")
                            .main(GitPrCC::main),
-<<<<<<< HEAD
                     Command.name("csr")
                            .helptext("require CSR for the pull request")
-                           .main(GitPrCSR::main)
-=======
+                           .main(GitPrCSR::main),
                     Command.name("contributor")
                            .helptext("add or remove contributors")
                            .main(GitPrContributor::main)
->>>>>>> a39fb993
         );
 
         HttpProxy.setup();
