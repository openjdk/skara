/*
 * Copyright (c) 2018, 2022, Oracle and/or its affiliates. All rights reserved.
 * DO NOT ALTER OR REMOVE COPYRIGHT NOTICES OR THIS FILE HEADER.
 *
 * This code is free software; you can redistribute it and/or modify it
 * under the terms of the GNU General Public License version 2 only, as
 * published by the Free Software Foundation.
 *
 * This code is distributed in the hope that it will be useful, but WITHOUT
 * ANY WARRANTY; without even the implied warranty of MERCHANTABILITY or
 * FITNESS FOR A PARTICULAR PURPOSE.  See the GNU General Public License
 * version 2 for more details (a copy is included in the LICENSE file that
 * accompanied this code).
 *
 * You should have received a copy of the GNU General Public License version
 * 2 along with this work; if not, write to the Free Software Foundation,
 * Inc., 51 Franklin St, Fifth Floor, Boston, MA 02110-1301 USA.
 *
 * Please contact Oracle, 500 Oracle Parkway, Redwood Shores, CA 94065 USA
 * or visit www.oracle.com if you need additional information or have any
 * questions.
 */
package org.openjdk.skara.forge;

import java.util.regex.Matcher;
import java.util.regex.Pattern;
import org.openjdk.skara.issuetracker.Comment;
import org.openjdk.skara.issuetracker.Issue;
import org.openjdk.skara.vcs.Diff;
import org.openjdk.skara.vcs.Hash;

import java.net.URI;
import java.time.ZonedDateTime;
import java.util.*;

public interface PullRequest extends Issue {
    HostedRepository repository();

    /**
     * List of reviews.
     * @return
     */
    List<Review> reviews();

    /**
     * Adds a review with the given verdict.
     */
    void addReview(Review.Verdict verdict, String body);

    /**
     * Updates the comment body of a review.
     */
    void updateReview(int id, String body);

    /**
     * Add a file specific comment.
     * @param hash
     * @param path
     * @param line
     * @param body
     * @return
     */
    ReviewComment addReviewComment(Hash base, Hash hash, String path, int line, String body);

    /**
     * Reply to a file specific comment.
     * @param parent
     * @param body
     * @return
     */
    ReviewComment addReviewCommentReply(ReviewComment parent, String body);

    /**
     * Get all file specific comments.
     * @return
     */
    List<ReviewComment> reviewComments();

    /**
     * Hash of the current head of the request.
     * @return
     */
    Hash headHash();

    /**
     * URI to the current head of the request.
     * @return
     */
    URI headUrl();

    /**
     * Returns the name of the ref used for fetching the pull request.
     * @return
     */
    String fetchRef();

    /**
     * Returns the name of the ref the request is created from.
     * @return
     */
    String sourceRef();

    /**
     * Returns the repository the request is created from.
     * @return
     */
    Optional<HostedRepository> sourceRepository();

    /**
     * Returns the name of the ref the request is intended to be merged into.
     * @return
     */
    String targetRef();

    /**
     * Returns a list of all targetRef change events.
     * @return
     */
    List<ReferenceChange> targetRefChanges();

    /**
     * List of completed checks on the given hash.
     * @return
     */
    Map<String, Check> checks(Hash hash);

    /** Returns a link to the patch/diff file
     * @return
     */
    URI diffUrl();

    /** Returns a diff of the changes between PR HEAD and target branch.
     * @return
     */
    Diff diff();

    /**
     * Creates a new check.
     * @param check
     */
    void createCheck(Check check);

    /**
     * Updates an existing check.
     * @param check
     */
    void updateCheck(Check check);

    /**
     * Returns a link that will lead to the list of changes done in the request.
     */
    URI changeUrl();

    /**
     * Returns a link that will lead to the list of changes with the specified base.
     */
    URI changeUrl(Hash base);

    /**
     * Returns true if the request is in draft mode.
     * @return
     */
    boolean isDraft();
    void makeNotDraft();

    Optional<ZonedDateTime> labelAddedAt(String label);

    /**
     * Update the ref the request is intended to be merged into.
     * @return
     */
    void setTargetRef(String targetRef);

    URI filesUrl(Hash hash);

    /**
     * Returns true if this PullRequest represents the same pull request as the other.
     */
    default boolean isSame(PullRequest other) {
        return id().equals(other.id()) && repository().isSame(other.repository());
    }

    /**
     * Get the last force-push time. If there is no force-push in pull request
     * or the restful api doesn't support force-push, return empty.
     */
    Optional<ZonedDateTime> lastForcePushTime();

    /**
     * Return the commit hash if the pull request was integrated.
     */
    Optional<Hash> findIntegratedCommitHash();

    default Optional<Hash> findIntegratedCommitHash(List<String> userIds) {
        Pattern pushedPattern = Pattern.compile("Pushed as commit ([a-f0-9]{40})\\.");
        if (labelNames().contains("integrated")) {
            return comments().stream()
                    .filter(comment -> userIds.contains(comment.author().id()))
                    .map(Comment::body)
                    .map(pushedPattern::matcher)
                    .filter(Matcher::find)
                    .map(m -> m.group(1))
                    .map(Hash::new)
                    .findAny();
        }
        return Optional.empty();
    }

    /**
     * Return the comment message about the commit hash.
     */
    static String commitHashMessage(Hash hash) {
        return hash != null ? "Pushed as commit " + hash.hex() + "." : "";
    }

    /**
<<<<<<< HEAD
     * Helper method for implementations of this interface. Creates a new list
     * of Review objects with the targetRef field updated to match the target
     * ref change events. Ideally this method should have been part of a common
     * super class, but there isn't one.
     */
    static List<Review> calculateReviewTargetRefs(List<Review> reviews, List<ReferenceChange> events) {
        if (events.isEmpty()) {
            return reviews;
        }
        var sortedEvents = events.stream()
                .sorted(Comparator.comparing(ReferenceChange::at))
                .toList();
        var lastTargetRef = sortedEvents.get(events.size() - 1).to();
        return reviews.stream().map(orig -> {
                    for (var event : sortedEvents) {
                        if (event.at().isAfter(orig.createdAt())
                                && !PreIntegrations.isPreintegrationBranch(event.from())) {
                            return orig.withTargetRef(event.from());
                        }
                    }
                    if (orig.targetRef().equals(lastTargetRef)) {
                        return orig;
                    } else {
                        return orig.withTargetRef(lastTargetRef);
                    }
                })
                .toList();
    }
=======
     * Returns an object that represents a complete snapshot of this pull request.
     * Used for detecting if anything has changed between two snapshots.
     */
    Object snapshot();
>>>>>>> 4b40646d
}<|MERGE_RESOLUTION|>--- conflicted
+++ resolved
@@ -214,7 +214,12 @@
     }
 
     /**
-<<<<<<< HEAD
+     * Returns an object that represents a complete snapshot of this pull request.
+     * Used for detecting if anything has changed between two snapshots.
+     */
+    Object snapshot();
+
+    /**
      * Helper method for implementations of this interface. Creates a new list
      * of Review objects with the targetRef field updated to match the target
      * ref change events. Ideally this method should have been part of a common
@@ -243,10 +248,4 @@
                 })
                 .toList();
     }
-=======
-     * Returns an object that represents a complete snapshot of this pull request.
-     * Used for detecting if anything has changed between two snapshots.
-     */
-    Object snapshot();
->>>>>>> 4b40646d
 }