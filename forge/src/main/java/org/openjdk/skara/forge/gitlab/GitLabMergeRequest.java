/*
 * Copyright (c) 2018, 2019, Oracle and/or its affiliates. All rights reserved.
 * DO NOT ALTER OR REMOVE COPYRIGHT NOTICES OR THIS FILE HEADER.
 *
 * This code is free software; you can redistribute it and/or modify it
 * under the terms of the GNU General Public License version 2 only, as
 * published by the Free Software Foundation.
 *
 * This code is distributed in the hope that it will be useful, but WITHOUT
 * ANY WARRANTY; without even the implied warranty of MERCHANTABILITY or
 * FITNESS FOR A PARTICULAR PURPOSE.  See the GNU General Public License
 * version 2 for more details (a copy is included in the LICENSE file that
 * accompanied this code).
 *
 * You should have received a copy of the GNU General Public License version
 * 2 along with this work; if not, write to the Free Software Foundation,
 * Inc., 51 Franklin St, Fifth Floor, Boston, MA 02110-1301 USA.
 *
 * Please contact Oracle, 500 Oracle Parkway, Redwood Shores, CA 94065 USA
 * or visit www.oracle.com if you need additional information or have any
 * questions.
 */
package org.openjdk.skara.forge.gitlab;

import org.openjdk.skara.forge.*;
import org.openjdk.skara.host.HostUser;
import org.openjdk.skara.issuetracker.*;
import org.openjdk.skara.json.*;
import org.openjdk.skara.network.*;
import org.openjdk.skara.vcs.Hash;

import java.net.URI;
import java.nio.charset.StandardCharsets;
import java.time.ZonedDateTime;
import java.util.*;
import java.util.logging.Logger;
import java.util.regex.Pattern;
import java.util.stream.*;

public class GitLabMergeRequest implements PullRequest {
    private final JSONValue json;
    private final RestRequest request;
    private final Logger log = Logger.getLogger("org.openjdk.skara.host");;
    private final GitLabRepository repository;

    GitLabMergeRequest(GitLabRepository repository, JSONValue jsonValue, RestRequest request) {
        this.repository = repository;
        this.json = jsonValue;
        this.request = request.restrict("merge_requests/" + json.get("iid").toString() + "/");
    }

    @Override
    public HostedRepository repository() {
        return repository;
    }

    @Override
    public IssueProject project() {
        return null;
    }

    @Override
    public String id() {
        return json.get("iid").toString();
    }

    @Override
    public HostUser author() {
        return repository.forge().user(json.get("author").get("username").asString()).get();
    }

    @Override
    public List<Review> reviews() {

        class CommitDate {
            private Hash hash;
            private ZonedDateTime date;
        }

        var commits = request.get("commits").execute().stream()
                             .map(JSONValue::asObject)
                             .map(obj -> {
                                 var ret = new CommitDate();
                                 ret.hash = new Hash(obj.get("id").asString());
                                 ret.date = ZonedDateTime.parse(obj.get("created_at").asString());
                                 return ret;
                             })
                             .sorted(Comparator.comparing(cd -> cd.date))
                             .collect(Collectors.toList());

        if (commits.size() == 0) {
            throw new RuntimeException("Reviews on a PR without any commits?");
        }

        return request.get("award_emoji").execute().stream()
                      .map(JSONValue::asObject)
                      .filter(obj -> obj.get("name").asString().equals("thumbsup") ||
                              obj.get("name").asString().equals("thumbsdown") ||
                              obj.get("name").asString().equals("question"))
                      .map(obj -> {
                          var reviewer = repository.forge().user(obj.get("user").get("username").asString());
                          Review.Verdict verdict;
                          switch (obj.get("name").asString()) {
                              case "thumbsup":
                                  verdict = Review.Verdict.APPROVED;
                                  break;
                              case "thumbsdown":
                                  verdict = Review.Verdict.DISAPPROVED;
                                  break;
                              default:
                                  verdict = Review.Verdict.NONE;
                                  break;
                          }

                          var createdAt = ZonedDateTime.parse(obj.get("updated_at").asString());

                          // Find the latest commit that isn't created after our review
                          var hash = commits.get(0).hash;
                          for (var cd : commits) {
                              if (createdAt.isAfter(cd.date)) {
                                  hash = cd.hash;
                              }
                          }
                          var id = obj.get("id").asInt();
                          return new Review(createdAt, reviewer.get(), verdict, hash, id, null);
                      })
                      .collect(Collectors.toList());
    }

    @Override
    public void addReview(Review.Verdict verdict, String body) {
        // Remove any previous awards
        var awards = request.get("award_emoji").execute().stream()
                            .map(JSONValue::asObject)
                            .filter(obj -> obj.get("name").asString().equals("thumbsup") ||
                                    obj.get("name").asString().equals("thumbsdown") ||
                                    obj.get("name").asString().equals("question"))
                            .filter(obj -> obj.get("user").get("username").asString().equals(repository.forge().currentUser().userName()))
                            .map(obj -> obj.get("id").toString())
                            .collect(Collectors.toList());
        for (var award : awards) {
            request.delete("award_emoji/" + award).execute();
        }

        String award;
        switch (verdict) {
            case APPROVED:
                award = "thumbsup";
                break;
            case DISAPPROVED:
                award = "thumbsdown";
                break;
            default:
                award = "question";
                break;
        }
        request.post("award_emoji")
               .body("name", award)
               .execute();
    }

    private ReviewComment parseReviewComment(String discussionId, ReviewComment parent, JSONObject note) {
        int line;
        String path;
        Hash hash;

        // Is the comment on the old or the new version of the file?
        if (note.get("position").get("new_line").isNull()) {
            line = note.get("position").get("old_line").asInt();
            path = note.get("position").get("old_path").asString();
            hash = new Hash(note.get("position").get("start_sha").asString());
        } else {
            line = note.get("position").get("new_line").asInt();
            path = note.get("position").get("new_path").asString();
            hash = new Hash(note.get("position").get("head_sha").asString());
        }

        var comment = new ReviewComment(parent,
                                        discussionId,
                                        hash,
                                        path,
                                        line,
                                        note.get("id").toString(),
                                        note.get("body").asString(),
                                        new HostUser(note.get("author").get("id").asInt(),
                                                     note.get("author").get("username").asString(),
                                                     note.get("author").get("name").asString()),
                                        ZonedDateTime.parse(note.get("created_at").asString()),
                                        ZonedDateTime.parse(note.get("updated_at").asString()));
        return comment;
    }

    @Override
    public ReviewComment addReviewComment(Hash base, Hash hash, String path, int line, String body) {
        log.fine("Posting a new review comment");
        var query = JSON.object()
                        .put("body", body)
                        .put("position", JSON.object()
                                             .put("base_sha", base.hex())
                                             .put("start_sha", base.hex())
                                             .put("head_sha", hash.hex())
                                             .put("position_type", "text")
                                             .put("new_path", path)
                                             .put("new_line", line));
        var comments = request.post("discussions").body(query).execute();
        if (comments.get("notes").asArray().size() != 1) {
            throw new RuntimeException("Failed to create review comment");
        }
        var parsedComment = parseReviewComment(comments.get("id").asString(), null,
                                               comments.get("notes").asArray().get(0).asObject());
        log.fine("Id of new review comment: " + parsedComment.id());
        return parsedComment;
    }

    @Override
    public ReviewComment addReviewCommentReply(ReviewComment parent, String body) {
        var discussionId = parent.threadId();
        var comment = request.post("discussions/" + discussionId + "/notes")
                             .body("body", body)
                             .execute();
        return parseReviewComment(discussionId, parent, comment.asObject());
    }

    private List<ReviewComment> parseDiscussion(JSONObject discussion) {
        var ret = new ArrayList<ReviewComment>();
        ReviewComment parent = null;
        for (var note : discussion.get("notes").asArray()) {
            // Ignore system generated comments
            if (note.get("system").asBoolean()) {
                continue;
            }
            // Ignore plain comments
            if (!note.contains("position")) {
                continue;
            }

            var comment = parseReviewComment(discussion.get("id").asString(), parent, note.asObject());
            parent = comment;
            ret.add(comment);
        }

        return ret;
    }

    @Override
    public List<ReviewComment> reviewComments() {
        return request.get("discussions").execute().stream()
                      .filter(entry -> !entry.get("individual_note").asBoolean())
                      .flatMap(entry -> parseDiscussion(entry.asObject()).stream())
                      .collect(Collectors.toList());
    }

    @Override
    public Hash headHash() {
        return new Hash(json.get("sha").asString());
    }

    @Override
    public String fetchRef() {
        return "merge-requests/" + id() + "/head";
    }

    @Override
    public String sourceRef() {
        return json.get("source_branch").asString();
    }

    @Override
    public HostedRepository sourceRepository() {
        return new GitLabRepository((GitLabHost) repository.forge(),
                                    json.get("head").get("source_project_id").asString());
    }

    @Override
    public String targetRef() {
        return json.get("target_branch").asString();
    }

    @Override
    public Hash targetHash() {
        return repository.branchHash(targetRef());
    }

    @Override
    public String title() {
        return json.get("title").asString();
    }

    @Override
    public void setTitle(String title) {
        request.put("")
               .body("title", title)
               .execute();
    }

    @Override
    public String body() {
        var body = json.get("description").asString();
        if (body == null) {
            body = "";
        }
        return body;
    }

    @Override
    public void setBody(String body) {
        request.put("")
               .body("description", body)
               .execute();
    }

    private Comment parseComment(JSONValue comment) {
        var ret = new Comment(comment.get("id").toString(),
                              comment.get("body").asString(),
                              new HostUser(comment.get("author").get("id").asInt(),
                                           comment.get("author").get("username").asString(),
                                           comment.get("author").get("name").asString()),
                              ZonedDateTime.parse(comment.get("created_at").asString()),
                              ZonedDateTime.parse(comment.get("updated_at").asString()));
        return ret;
    }

    @Override
    public List<Comment> comments() {
        return request.get("notes").param("sort", "asc").execute().stream()
                      .filter(entry -> !entry.contains("position")) // Ignore comments with a position - they are review comments
                      .filter(entry -> !entry.get("system").asBoolean()) // Ignore system generated comments
                .map(this::parseComment)
                .collect(Collectors.toList());
    }

    @Override
    public Comment addComment(String body) {
        log.fine("Posting a new comment");
        var comment = request.post("notes")
                             .body("body", body)
                             .execute();
        var parsedComment = parseComment(comment);
        log.fine("Id of new comment: " + parsedComment.id());
        return parsedComment;
    }

    @Override
    public Comment updateComment(String id, String body) {
        log.fine("Updating existing comment " + id);
        var comment = request.put("notes/" + id)
                             .body("body", body)
                             .execute();
        var parsedComment = parseComment(comment);
        log.fine("Id of updated comment: " + parsedComment.id());
        return parsedComment;
    }

    @Override
    public ZonedDateTime createdAt() {
        return ZonedDateTime.parse(json.get("created_at").asString());
    }

    @Override
    public ZonedDateTime updatedAt() {
        return ZonedDateTime.parse(json.get("updated_at").asString());
    }

    @Override
    public State state() {
        if (json.get("state").asString().equals("open")) {
            return State.OPEN;
        }
        return State.CLOSED;
    }

    private final String checkMarker = "<!-- Merge request status check message (%s) -->";
    private final String checkResultMarker = "<!-- Merge request status check result (%s) (%s) (%s) (%s) -->";
    private final String checkResultPattern = "<!-- Merge request status check result \\(([-\\w]+)\\) \\((\\w+)\\) \\(%s\\) \\((\\S+)\\) -->";

    private Optional<Comment> getStatusCheckComment(String name) {
        var marker = String.format(checkMarker, name);

        return comments().stream()
                         .filter(c -> c.body().contains(marker))
                         .findFirst();
    }

    private String encodeMarkdown(String message) {
        return message.replaceAll("\n", "  \n");
    }

    private final Pattern checkBodyPattern = Pattern.compile("^# ([^\\n\\r]*)\\R(.*)",
                                                             Pattern.DOTALL | Pattern.MULTILINE);

    @Override
    public Map<String, Check> checks(Hash hash) {
        var pattern = Pattern.compile(String.format(checkResultPattern, hash.hex()));
        var matchers = comments().stream()
                                 .collect(Collectors.toMap(comment -> comment,
                        comment -> pattern.matcher(comment.body())));

        return matchers.entrySet().stream()
                .filter(entry -> entry.getValue().find())
                .collect(Collectors.toMap(entry -> entry.getValue().group(1),
                        entry -> {
                            var checkBuilder = CheckBuilder.create(entry.getValue().group(1), hash);
                            checkBuilder.startedAt(entry.getKey().createdAt());
                            var status = entry.getValue().group(2);
                            var completedAt = entry.getKey().updatedAt();
                            switch (status) {
                                case "RUNNING":
                                    // do nothing
                                    break;
                                case "SUCCESS":
                                    checkBuilder.complete(true, completedAt);
                                    break;
                                case "FAILURE":
                                    checkBuilder.complete(false, completedAt);
                                    break;
                                case "CANCELLED":
                                    checkBuilder.cancel(completedAt);
                                    break;
                                default:
                                    throw new IllegalStateException("Unknown status: " + status);
                            }
                            if (!entry.getValue().group(3).equals("NONE")) {
                                checkBuilder.metadata(new String(Base64.getDecoder().decode(entry.getValue().group(3)), StandardCharsets.UTF_8));
                            }
                            var checkBodyMatcher = checkBodyPattern.matcher(entry.getKey().body());
                            if (checkBodyMatcher.find()) {
                                // escapeMarkdown adds an additional space before the newline
                                var title = checkBodyMatcher.group(1);
                                var nonEscapedTitle = title.substring(0, title.length() - 2);
                                checkBuilder.title(nonEscapedTitle);
                                checkBuilder.summary(checkBodyMatcher.group(2));
                            }
                            return checkBuilder.build();
                        }));
    }

    private String statusFor(Check check) {
        switch (check.status()) {
            case IN_PROGRESS:
                return "RUNNING";
            case SUCCESS:
                return "SUCCESS";
            case FAILURE:
                return "FAILURE";
            case CANCELLED:
                return "CANCELLED";
            default:
                throw new RuntimeException("Unknown check status");
        }
    }

    private String metadataFor(Check check) {
        if (check.metadata().isPresent()) {
            return Base64.getEncoder().encodeToString(check.metadata().get().getBytes(StandardCharsets.UTF_8));
        }
        return "NONE";
    }

    private String linkToDiff(String path, Hash hash, int line) {
        return "[" + path + " line " + line + "](" + URIBuilder.base(repository.url())
                         .setPath("/" + repository.name()+ "/blob/" + hash.hex() + "/" + path)
                         .setAuthentication(null)
                         .build() + "#L" + Integer.toString(line) + ")";
    }

    private String bodyFor(Check check) {
        var status = check.status();
        String body;
        switch (status) {
            case IN_PROGRESS:
                body = ":hourglass_flowing_sand: The merge request check **" + check.name() + "** is currently running...";
                break;
            case SUCCESS:
                body = ":tada: The merge request check **" + check.name() + "** completed successfully!";
                break;
            case FAILURE:
                body = ":warning: The merge request check **" + check.name() + "** identified the following issues:";
                break;
            case CANCELLED:
                body = ":x: The merge request check **" + check.name() + "** has been cancelled.";
                break;
            default:
                throw new RuntimeException("Unknown check status");
        }

        if (check.title().isPresent()) {
            body += encodeMarkdown("\n" + "# " + check.title().get());
        }

        if (check.summary().isPresent()) {
            body += encodeMarkdown("\n" + check.summary().get());
        }

        for (var annotation : check.annotations()) {
            var annotationString = "  - ";
            switch (annotation.level()) {
                case NOTICE:
                    annotationString += "Notice: ";
                    break;
                case WARNING:
                    annotationString += "Warning: ";
                    break;
                case FAILURE:
                    annotationString += "Failure: ";
                    break;
            }
            annotationString += linkToDiff(annotation.path(), check.hash(), annotation.startLine());
            annotationString += "\n    - " + annotation.message().lines().collect(Collectors.joining("\n    - "));

            body += "\n" + annotationString;
        }

        return body;
    }

    private void updateCheckComment(Optional<Comment> previous, Check check) {
        var status = statusFor(check);
        var metadata = metadataFor(check);
        var markers = String.format(checkMarker, check.name()) + "\n" +
                      String.format(checkResultMarker,
                                    check.name(),
                                    status,
                                    check.hash(),
                                    metadata);

        var body = bodyFor(check);
        var message = markers + "\n" + body;
        previous.ifPresentOrElse(
                p  -> updateComment(p.id(), message),
                () -> addComment(message));
    }

    @Override
    public void createCheck(Check check) {
        log.info("Looking for previous status check comment");

        var previous = getStatusCheckComment(check.name());
        updateCheckComment(previous, check);
    }

    @Override
    public void updateCheck(Check check) {
        log.info("Looking for previous status check comment");

        var previous = getStatusCheckComment(check.name())
                .orElseGet(() -> addComment("Progress deleted?"));
        updateCheckComment(Optional.of(previous), check);
    }

    @Override
    public URI changeUrl() {
        return URIBuilder.base(webUrl()).appendPath("/diffs").build();
    }

    @Override
    public URI changeUrl(Hash base) {
        return URIBuilder.base(webUrl()).appendPath("/diffs")
                         .setQuery(Map.of("start_sha", base.hex()))
                         .build();
    }

    @Override
    public boolean isDraft() {
        return json.get("work_in_progress").asBoolean();
    }


    @Override
    public void setState(State state) {
        request.put("")
               .body("state_event", state != State.OPEN ? "close" : "reopen")
               .execute();
    }

    @Override
    public void addLabel(String label) {
        // GitLab does not allow adding/removing single labels, only setting the full list
        // We retrieve the list again here to try to minimize the race condition window
        var currentJson = request.get("").execute().asObject();
        var labels = Stream.concat(currentJson.get("labels").stream()
                .map(JSONValue::asString),
                List.of(label).stream())
                .collect(Collectors.toSet());
        request.put("")
               .body("labels", String.join(",", labels))
               .execute();
    }

    @Override
    public void removeLabel(String label) {
        var currentJson = request.get("").execute().asObject();
        var labels = currentJson.get("labels").stream()
                .map(JSONValue::asString)
                .filter(l -> !l.equals(label))
                .collect(Collectors.toSet());
        request.put("")
               .body("labels", String.join(",", labels))
               .execute();
    }

    @Override
    public List<String> labels() {
        var currentJson = request.get("").execute().asObject();
        return currentJson.get("labels").stream()
                .map(JSONValue::asString)
                .sorted()
                .collect(Collectors.toList());
    }

    @Override
    public URI webUrl() {
        return URIBuilder.base(repository.webUrl())
                         .setPath("/" + repository.name() + "/merge_requests/" + id())
                         .build();
    }

    @Override
    public String toString() {
        return "GitLabMergeRequest #" + id() + " by " + author();
    }

    @Override
    public List<HostUser> assignees() {
        var assignee = json.get("assignee").asObject();
        if (assignee != null) {
            var user = repository.forge().user(assignee.get("username").asString());
            return List.of(user.get());
        }
        return Collections.emptyList();
    }

    @Override
    public void setAssignees(List<HostUser> assignees) {
        var id = assignees.size() == 0 ? 0 : Integer.valueOf(assignees.get(0).id());
        var param = JSON.object().put("assignee_id", id);
        request.put().body(param).execute();
        if (assignees.size() > 1) {
            var rest = assignees.subList(1, assignees.size());
            var usernames = rest.stream()
                                .map(HostUser::userName)
                                .map(username -> "@" + username)
                                .collect(Collectors.joining(" "));
            var comment = usernames + " can you have a look at this merge request?";
            addComment(comment);
        }
    }

    @Override
    public List<Link> links() {
        throw new RuntimeException("not implemented yet");
    }

    @Override
    public void addLink(Link link) {
        throw new RuntimeException("not implemented yet");
    }

    @Override
    public void removeLink(Link link) {
        throw new RuntimeException("not implemented yet");
    }

    @Override
    public Map<String, JSONValue> properties() {
        throw new RuntimeException("not implemented yet");
    }

    @Override
    public void setProperty(String name,JSONValue value) {
        throw new RuntimeException("not implemented yet");
    }

    @Override
    public void removeProperty(String name) {
        throw new RuntimeException("not implemented yet");
    }

    @Override
<<<<<<< HEAD
    public void makeNotDraft() {
        var title = title();
        var draftPrefix = "WIP:";
        if (title.startsWith(draftPrefix)) {
            setTitle(title.substring(draftPrefix.length()).stripLeading());
        }
=======
    public URI diffUrl() {
        return URI.create(webUrl() + ".diff");
>>>>>>> 708736d0
    }
}<|MERGE_RESOLUTION|>--- conflicted
+++ resolved
@@ -676,16 +676,16 @@
     }
 
     @Override
-<<<<<<< HEAD
     public void makeNotDraft() {
         var title = title();
         var draftPrefix = "WIP:";
         if (title.startsWith(draftPrefix)) {
             setTitle(title.substring(draftPrefix.length()).stripLeading());
         }
-=======
+    }
+
+    @Override
     public URI diffUrl() {
         return URI.create(webUrl() + ".diff");
->>>>>>> 708736d0
     }
 }