/*
 * Copyright (c) 2018, 2022, Oracle and/or its affiliates. All rights reserved.
 * DO NOT ALTER OR REMOVE COPYRIGHT NOTICES OR THIS FILE HEADER.
 *
 * This code is free software; you can redistribute it and/or modify it
 * under the terms of the GNU General Public License version 2 only, as
 * published by the Free Software Foundation.
 *
 * This code is distributed in the hope that it will be useful, but WITHOUT
 * ANY WARRANTY; without even the implied warranty of MERCHANTABILITY or
 * FITNESS FOR A PARTICULAR PURPOSE.  See the GNU General Public License
 * version 2 for more details (a copy is included in the LICENSE file that
 * accompanied this code).
 *
 * You should have received a copy of the GNU General Public License version
 * 2 along with this work; if not, write to the Free Software Foundation,
 * Inc., 51 Franklin St, Fifth Floor, Boston, MA 02110-1301 USA.
 *
 * Please contact Oracle, 500 Oracle Parkway, Redwood Shores, CA 94065 USA
 * or visit www.oracle.com if you need additional information or have any
 * questions.
 */
package org.openjdk.skara.forge.gitlab;

import org.openjdk.skara.forge.*;
import org.openjdk.skara.host.HostUser;
import org.openjdk.skara.issuetracker.*;
import org.openjdk.skara.json.*;
import org.openjdk.skara.network.*;
import org.openjdk.skara.vcs.*;

import java.net.URI;
import java.nio.charset.StandardCharsets;
import java.time.ZonedDateTime;
import java.util.*;
import java.util.logging.Logger;
import java.util.regex.Pattern;
import java.util.stream.*;

public class GitLabMergeRequest implements PullRequest {
    private final JSONValue json;
    private final RestRequest request;
    private final Logger log = Logger.getLogger("org.openjdk.skara.host");;
    private final GitLabRepository repository;
    private final GitLabHost host;

    // Only cache the label names as those are most commonly used and converting to
    // Label objects is expensive. This list is always sorted.
    private List<String> labels;

    // Lazy cache for comparisonSnapshot
    private Object comparisonSnapshot;

    private static final int GITLAB_MR_COMMENT_BODY_MAX_SIZE = 64_000;

    GitLabMergeRequest(GitLabRepository repository, GitLabHost host, JSONValue jsonValue, RestRequest request) {
        this.repository = repository;
        this.host = host;
        this.json = jsonValue;
        this.request = request.restrict("merge_requests/" + json.get("iid").toString() + "/");

        labels = json.get("labels").stream()
                     .map(JSONValue::asString)
                     .sorted()
                     .collect(Collectors.toList());
    }

    @Override
    public HostedRepository repository() {
        return repository;
    }

    @Override
    public IssueProject project() {
        return null;
    }

    @Override
    public String id() {
        return json.get("iid").toString();
    }

    @Override
    public HostUser author() {
        var username = json.get("author").get("username").asString();
        var author = repository.forge().user(username);
        if (author.isPresent()) {
            return author.get();
        } else {
            throw new RuntimeException("Author of GitLab merge request unknown: " + username + "(maybe the user is inactive)");
        }
    }

    @Override
    public List<Review> reviews() {

        class CommitDate {
            private Hash hash;
            private ZonedDateTime date;
        }

        var commits = request.get("versions").execute().stream()
                             .map(JSONValue::asObject)
                             .map(obj -> {
                                 var ret = new CommitDate();
                                 ret.hash = new Hash(obj.get("head_commit_sha").asString());
                                 ret.date = ZonedDateTime.parse(obj.get("created_at").asString());
                                 return ret;
                             })
                             .collect(Collectors.toCollection(ArrayList::new));
        // Commits are returned in reverse chronological order. We want them
        // primarily in chronological order based on the "created_at" date
        // and secondary in the reverse order they originally came in. We can
        // trust that List::sort is stable.
        Collections.reverse(commits);
        commits.sort(Comparator.comparing(cd -> cd.date));

        // It's possible to create a merge request without any commits
        if (commits.size() == 0) {
            return List.of();
        }

        var currentTargetRef = targetRef();
        var notes = request.get("notes").execute();
        var reviews = notes.stream()
                               .map(JSONValue::asObject)
                               .filter(obj -> obj.get("system").asBoolean())
                               // This matches both approved and unapproved notes
                               .filter(obj -> obj.get("body").asString().contains("approved this merge request"))
                               .map(obj -> {
                                   var reviewerObj = obj.get("author").asObject();
                                   var reviewer = HostUser.create(reviewerObj.get("id").asInt(),
                                                                  reviewerObj.get("username").asString(),
                                                                  reviewerObj.get("name").asString());
                                   var verdict = obj.get("body").asString().contains("unapproved") ? Review.Verdict.NONE : Review.Verdict.APPROVED;
                                   var createdAt = ZonedDateTime.parse(obj.get("created_at").asString());

                                   // Find the latest commit that isn't created after our review
                                   Hash hash = null;
                                   for (var cd : commits) {
                                       if (createdAt.isAfter(cd.date)) {
                                           hash = cd.hash;
                                       }
                                   }
                                   var id = obj.get("id").asInt();
                                   return new Review(createdAt, reviewer, verdict, hash, id, "", currentTargetRef);
                               }).toList();
        var targetRefChanges = targetRefChanges(notes);
        return PullRequest.calculateReviewTargetRefs(reviews, targetRefChanges);
    }

    private static final Pattern REF_CHANGES_PATTERN = Pattern.compile("changed target branch from `(.*)` to `(.*)`");
    private List<ReferenceChange> targetRefChanges(JSONValue notes) {
        return notes.stream()
                .map(JSONValue::asObject)
                .filter(obj -> obj.get("system").asBoolean())
                .map(obj -> {
                    var matcher = REF_CHANGES_PATTERN.matcher(obj.get("body").asString());
                    if (matcher.matches()) {
                        return new ReferenceChange(matcher.group(1), matcher.group(2), ZonedDateTime.parse(obj.get("created_at").asString()));
                    } else {
                        return null;
                    }
                })
                .filter(Objects::nonNull)
                .toList();
    }

    @Override
    public List<ReferenceChange> targetRefChanges() {
        return targetRefChanges(request.get("notes").execute());
    }

    @Override
    public void addReview(Review.Verdict verdict, String body) {
        // Remove any previous awards
        var awards = request.get("award_emoji").execute().stream()
                            .map(JSONValue::asObject)
                            .filter(obj -> obj.get("name").asString().equals("thumbsup") ||
                                    obj.get("name").asString().equals("thumbsdown") ||
                                    obj.get("name").asString().equals("question"))
                            .filter(obj -> obj.get("user").get("username").asString().equals(repository.forge().currentUser().username()))
                            .map(obj -> obj.get("id").toString())
                            .collect(Collectors.toList());
        for (var award : awards) {
            request.delete("award_emoji/" + award).execute();
        }

        String award;
        switch (verdict) {
            case APPROVED:
                award = "thumbsup";
                break;
            case DISAPPROVED:
                award = "thumbsdown";
                break;
            default:
                award = "question";
                break;
        }
        request.post("award_emoji")
               .body("name", award)
               .execute();
    }

    @Override
    public void updateReview(int id, String body) {
        throw new RuntimeException("not implemented yet");
    }

    private ReviewComment parseReviewComment(String discussionId, ReviewComment parent, JSONObject note) {
        int line;
        String path;
        Hash hash;

        var position = note.get("position");
        // Is this a line comment?
        // For line comments, this field is always set, either to a value or null, but
        // for file comments there is no new_line field at all.
        if (position.get("new_line") != null) {
            // Is the comment on the old or the new version of the file?
            if (position.get("new_line").isNull()) {
                line = position.get("old_line").asInt();
                path = position.get("old_path").asString();
                hash = new Hash(position.get("start_sha").asString());
            } else {
                line = position.get("new_line").asInt();
                path = position.get("new_path").asString();
                hash = new Hash(position.get("head_sha").asString());
            }
        } else {
            // This comment does not have a line. Gitlab seems to only allow file comments
            // on the new file
            line = 0;
            path = position.get("new_path").asString();
            hash = new Hash(position.get("head_sha").asString());
        }

        var comment = new ReviewComment(parent,
                                        discussionId,
                                        hash,
                                        path,
                                        line,
                                        note.get("id").toString(),
                                        note.get("body").asString(),
                                        HostUser.create(note.get("author").get("id").asInt(),
                                                        note.get("author").get("username").asString(),
                                                        note.get("author").get("name").asString()),
                                        ZonedDateTime.parse(note.get("created_at").asString()),
                                        ZonedDateTime.parse(note.get("updated_at").asString()));
        return comment;
    }

    @Override
    public ReviewComment addReviewComment(Hash base, Hash hash, String path, int line, String body) {
        log.fine("Posting a new review comment");
        var query = JSON.object()
                        .put("body", body)
                        .put("position", JSON.object()
                                             .put("base_sha", base.hex())
                                             .put("start_sha", base.hex())
                                             .put("head_sha", hash.hex())
                                             .put("position_type", "text")
                                             .put("new_path", path)
                                             .put("new_line", line));
        var comments = request.post("discussions").body(query).execute();
        if (comments.get("notes").asArray().size() != 1) {
            throw new RuntimeException("Failed to create review comment");
        }
        var parsedComment = parseReviewComment(comments.get("id").asString(), null,
                                               comments.get("notes").asArray().get(0).asObject());
        log.fine("Id of new review comment: " + parsedComment.id());
        return parsedComment;
    }

    @Override
    public ReviewComment addReviewCommentReply(ReviewComment parent, String body) {
        var discussionId = parent.threadId();
        var comment = request.post("discussions/" + discussionId + "/notes")
                             .body("body", body)
                             .execute();
        return parseReviewComment(discussionId, parent, comment.asObject());
    }

    private List<ReviewComment> parseDiscussion(JSONObject discussion) {
        var ret = new ArrayList<ReviewComment>();
        ReviewComment parent = null;
        for (var note : discussion.get("notes").asArray()) {
            // Ignore system generated comments
            if (note.get("system").asBoolean()) {
                continue;
            }
            // Ignore plain comments
            if (!note.contains("position")) {
                continue;
            }

            var comment = parseReviewComment(discussion.get("id").asString(), parent, note.asObject());
            parent = comment;
            ret.add(comment);
        }

        return ret;
    }

    @Override
    public List<ReviewComment> reviewComments() {
        return request.get("discussions").execute().stream()
                      .filter(entry -> !entry.get("individual_note").asBoolean())
                      .flatMap(entry -> parseDiscussion(entry.asObject()).stream())
                      .collect(Collectors.toList());
    }

    @Override
    public Hash headHash() {
        return new Hash(json.get("sha").asString());
    }

    @Override
    public String fetchRef() {
        return "merge-requests/" + id() + "/head";
    }

    @Override
    public String sourceRef() {
        return json.get("source_branch").asString();
    }

    @Override
    public Optional<HostedRepository> sourceRepository() {
        if (json.get("source_project_id").isNull()) {
            return Optional.empty();
        } else {
            var projectId = json.get("source_project_id").asInt();
            var project = ((GitLabHost) repository.forge()).getProjectInfo(projectId);
            if (project.isEmpty()) {
                return Optional.empty();
            } else {
                return Optional.of(new GitLabRepository((GitLabHost) repository.forge(), project.get()));
            }
        }
    }

    @Override
    public String targetRef() {
        return json.get("target_branch").asString();
    }

    @Override
    public String title() {
        return json.get("title").asString().strip();
    }

    @Override
    public void setTitle(String title) {
        request.put("")
               .body("title", title)
               .execute();
    }

    @Override
    public String body() {
        var body = json.get("description").asString();
        if (body == null) {
            body = "";
        }
        return body;
    }

    @Override
    public void setBody(String body) {
        request.put("")
               .body("description", body)
               .execute();
    }

    private Comment parseComment(JSONValue comment) {
        var ret = new Comment(comment.get("id").toString(),
                              comment.get("body").asString(),
                              HostUser.create(comment.get("author").get("id").asInt(),
                                              comment.get("author").get("username").asString(),
                                              comment.get("author").get("name").asString()),
                              ZonedDateTime.parse(comment.get("created_at").asString()),
                              ZonedDateTime.parse(comment.get("updated_at").asString()));
        return ret;
    }

    @Override
    public List<Comment> comments() {
        return request.get("notes").param("sort", "asc").execute().stream()
                      .filter(entry -> !entry.contains("position")) // Ignore comments with a position - they are review comments
                      .filter(entry -> !entry.get("system").asBoolean()) // Ignore system generated comments
                .map(this::parseComment)
                .collect(Collectors.toList());
    }

    @Override
    public Comment addComment(String body) {
        log.fine("Posting a new comment");
        body = limitBodySize(body);
        var comment = request.post("notes")
                             .body("body", body)
                             .execute();
        var parsedComment = parseComment(comment);
        log.fine("Id of new comment: " + parsedComment.id());
        return parsedComment;
    }

    @Override
    public void removeComment(Comment comment) {
        throw new RuntimeException("not implemented yet");
    }

    @Override
    public Comment updateComment(String id, String body) {
        log.fine("Updating existing comment " + id);
        body =  limitBodySize(body);
        var comment = request.put("notes/" + id)
                             .body("body", body)
                             .execute();
        var parsedComment = parseComment(comment);
        log.fine("Id of updated comment: " + parsedComment.id());
        return parsedComment;
    }

    @Override
    public ZonedDateTime createdAt() {
        return ZonedDateTime.parse(json.get("created_at").asString());
    }

    @Override
    public ZonedDateTime updatedAt() {
        return ZonedDateTime.parse(json.get("updated_at").asString());
    }

    @Override
    public State state() {
        final String state = json.get("state").asString();
        return state.equals("opened") ? State.OPEN :
              (state.equals("merged") ? State.RESOLVED : State.CLOSED);
    }

    @Override
    public void setState(State state) {
        if (state == State.RESOLVED) {

            /*
<<<<<<< HEAD
             * SKARA-1663: State.RESOLVED cannot be set directly.
=======
             * SKARA-1663: Implement State.RESOLVED as a fast forward merge, until GitLab
             * allows for marking a Pull Request as merged in the future.
>>>>>>> 21167d4a
             *
             * If a method for actual merging is required, the following implementations
             * will suffice for the different types of merges GitLab allows for:
             *
             * (In order of merge methods: Merge, and Squash)
             *
             * request.put("merge").body(JSON.object().put("squash", false)).execute();
             * request.put("merge").body(JSON.object().put("squash", true)).execute();\
             *
<<<<<<< HEAD
             * Merge Request branches can be rebased via:
             * request.put("rebase").execute();
             */

            throw new UnsupportedOperationException();
=======
             * Merge Requests can be rebased in GitLab via:
             * request.put("rebase").execute();
             */

            // TODO Set repository merge setting to fast forward
            request.put("merge").body(JSON.object().put("squash", false)).execute();
            // TODO Maybe reset repository merge setting to original
>>>>>>> 21167d4a
        } else {
            request.put("")
                   .body("state_event", state == State.OPEN ? "reopen" : "close")
                   .execute();
        }
    }

    private final String checkMarker = "<!-- Merge request status check message (%s) -->";
    private final String checkResultMarker = "<!-- Merge request status check result (%s) (%s) (%s) (%s) -->";
    private final String checkResultPattern = "<!-- Merge request status check result \\(([-\\w]+)\\) \\((\\w+)\\) \\(%s\\) \\((\\S+)\\) -->";

    private Optional<Comment> getStatusCheckComment(String name) {
        var marker = String.format(checkMarker, name);

        return comments().stream()
                         .filter(c -> c.body().contains(marker))
                         .findFirst();
    }

    private String encodeMarkdown(String message) {
        return message.replaceAll("\n", "  \n");
    }

    private final Pattern checkBodyPattern = Pattern.compile("^# ([^\\n\\r]*)\\R(.*)",
                                                             Pattern.DOTALL | Pattern.MULTILINE);

    @Override
    public Map<String, Check> checks(Hash hash) {
        var pattern = Pattern.compile(String.format(checkResultPattern, hash.hex()));
        var matchers = comments().stream()
                                 .collect(Collectors.toMap(comment -> comment,
                        comment -> pattern.matcher(comment.body())));

        return matchers.entrySet().stream()
                .filter(entry -> entry.getValue().find())
                .collect(Collectors.toMap(entry -> entry.getValue().group(1),
                        entry -> {
                            var checkBuilder = CheckBuilder.create(entry.getValue().group(1), hash);
                            checkBuilder.startedAt(entry.getKey().createdAt());
                            var status = entry.getValue().group(2);
                            var completedAt = entry.getKey().updatedAt();
                            switch (status) {
                                case "RUNNING":
                                    // do nothing
                                    break;
                                case "SUCCESS":
                                    checkBuilder.complete(true, completedAt);
                                    break;
                                case "FAILURE":
                                    checkBuilder.complete(false, completedAt);
                                    break;
                                case "CANCELLED":
                                    checkBuilder.cancel(completedAt);
                                    break;
                                default:
                                    throw new IllegalStateException("Unknown status: " + status);
                            }
                            if (!entry.getValue().group(3).equals("NONE")) {
                                checkBuilder.metadata(new String(Base64.getDecoder().decode(entry.getValue().group(3)), StandardCharsets.UTF_8));
                            }
                            var checkBodyMatcher = checkBodyPattern.matcher(entry.getKey().body());
                            if (checkBodyMatcher.find()) {
                                // escapeMarkdown adds an additional space before the newline
                                var title = checkBodyMatcher.group(1);
                                var nonEscapedTitle = title.substring(0, title.length() - 2);
                                checkBuilder.title(nonEscapedTitle);
                                checkBuilder.summary(checkBodyMatcher.group(2));
                            }
                            return checkBuilder.build();
                        }));
    }

    private String statusFor(Check check) {
        switch (check.status()) {
            case IN_PROGRESS:
                return "RUNNING";
            case SUCCESS:
                return "SUCCESS";
            case FAILURE:
                return "FAILURE";
            case CANCELLED:
                return "CANCELLED";
            default:
                throw new RuntimeException("Unknown check status");
        }
    }

    private String metadataFor(Check check) {
        if (check.metadata().isPresent()) {
            return Base64.getEncoder().encodeToString(check.metadata().get().getBytes(StandardCharsets.UTF_8));
        }
        return "NONE";
    }

    private String linkToDiff(String path, Hash hash, int line) {
        return "[" + path + " line " + line + "](" + URIBuilder.base(repository.url())
                         .setPath("/" + repository.name()+ "/blob/" + hash.hex() + "/" + path)
                         .setAuthentication(null)
                         .build() + "#L" + Integer.toString(line) + ")";
    }

    private String bodyFor(Check check) {
        var status = check.status();
        String body;
        switch (status) {
            case IN_PROGRESS:
                body = ":hourglass_flowing_sand: The merge request check **" + check.name() + "** is currently running...";
                break;
            case SUCCESS:
                body = ":tada: The merge request check **" + check.name() + "** completed successfully!";
                break;
            case FAILURE:
                body = ":warning: The merge request check **" + check.name() + "** identified the following issues:";
                break;
            case CANCELLED:
                body = ":x: The merge request check **" + check.name() + "** has been cancelled.";
                break;
            default:
                throw new RuntimeException("Unknown check status");
        }

        if (check.title().isPresent()) {
            body += encodeMarkdown("\n" + "# " + check.title().get());
        }

        if (check.summary().isPresent()) {
            body += encodeMarkdown("\n" + check.summary().get());
        }

        for (var annotation : check.annotations()) {
            var annotationString = "  - ";
            switch (annotation.level()) {
                case NOTICE:
                    annotationString += "Notice: ";
                    break;
                case WARNING:
                    annotationString += "Warning: ";
                    break;
                case FAILURE:
                    annotationString += "Failure: ";
                    break;
            }
            annotationString += linkToDiff(annotation.path(), check.hash(), annotation.startLine());
            annotationString += "\n    - " + annotation.message().lines().collect(Collectors.joining("\n    - "));

            body += "\n" + annotationString;
        }

        return body;
    }

    private void updateCheckComment(Optional<Comment> previous, Check check) {
        var status = statusFor(check);
        var metadata = metadataFor(check);
        var markers = String.format(checkMarker, check.name()) + "\n" +
                      String.format(checkResultMarker,
                                    check.name(),
                                    status,
                                    check.hash(),
                                    metadata);

        var body = bodyFor(check);
        var message = markers + "\n" + body;
        previous.ifPresentOrElse(
                p  -> updateComment(p.id(), message),
                () -> addComment(message));
    }

    @Override
    public void createCheck(Check check) {
        log.info("Looking for previous status check comment");

        var previous = getStatusCheckComment(check.name());
        updateCheckComment(previous, check);
    }

    @Override
    public void updateCheck(Check check) {
        log.info("Looking for previous status check comment");

        var previous = getStatusCheckComment(check.name())
                .orElseGet(() -> addComment("Progress deleted?"));
        updateCheckComment(Optional.of(previous), check);
    }

    @Override
    public URI changeUrl() {
        return URIBuilder.base(webUrl()).appendPath("/diffs").build();
    }

    @Override
    public URI changeUrl(Hash base) {
        return URIBuilder.base(webUrl()).appendPath("/diffs")
                         .setQuery(Map.of("start_sha", base.hex()))
                         .build();
    }

    @Override
    public boolean isDraft() {
        return json.get("work_in_progress").asBoolean();
    }


    private Map<String, Label> labelNameToLabel;

    /**
     * Lookup a label from the repository labels. Initialize and refresh a cache
     * of the repository labels lazily.
     */
    private Label labelNameToLabel(String labelName) {
        if (labelNameToLabel == null || !labelNameToLabel.containsKey(labelName)) {
            labelNameToLabel = repository.labels()
                    .stream()
                    .collect(Collectors.toMap(Label::name, l -> l));
        }
        return labelNameToLabel.get(labelName);
    }

    @Override
    public void addLabel(String label) {
        labels = null;
        request.put("")
                .body("add_labels", label)
                .execute();
    }

    @Override
    public void removeLabel(String label) {
        labels = null;
        request.put("")
                .body("remove_labels", label)
                .execute();
    }

    @Override
    public void setLabels(List<String> labels) {
        request.put("")
               .body("labels", String.join(",", labels))
               .execute();
        this.labels = labels.stream().sorted().toList();
    }

    @Override
    public List<Label> labels() {
        return labelNames().stream()
                .map(this::labelNameToLabel)
                // Avoid throwing NPE for unknown labels
                .filter(Objects::nonNull)
                .toList();
    }

    @Override
    public List<String> labelNames() {
        if (labels == null) {
            labels = request.get("").execute().get("labels").stream()
                    .map(JSONValue::asString)
                    .sorted()
                    .collect(Collectors.toList());
        }
        return labels;
    }

    @Override
    public URI webUrl() {
        return URIBuilder.base(repository.webUrl())
                         .setPath("/" + repository.name() + "/merge_requests/" + id())
                         .build();
    }

    @Override
    public String toString() {
        return "GitLabMergeRequest #" + id() + " by " + author();
    }

    @Override
    public List<HostUser> assignees() {
        var assignee = json.get("assignee").asObject();
        if (assignee != null) {
            var user = repository.forge().user(assignee.get("username").asString());
            return List.of(user.get());
        }
        return Collections.emptyList();
    }

    @Override
    public void setAssignees(List<HostUser> assignees) {
        var id = assignees.size() == 0 ? 0 : Integer.valueOf(assignees.get(0).id());
        var param = JSON.object().put("assignee_id", id);
        request.put().body(param).execute();
        if (assignees.size() > 1) {
            var rest = assignees.subList(1, assignees.size());
            var usernames = rest.stream()
                                .map(HostUser::username)
                                .map(username -> "@" + username)
                                .collect(Collectors.joining(" "));
            var comment = usernames + " can you have a look at this merge request?";
            addComment(comment);
        }
    }

    @Override
    public List<Link> links() {
        throw new RuntimeException("not implemented yet");
    }

    @Override
    public void addLink(Link link) {
        throw new RuntimeException("not implemented yet");
    }

    @Override
    public void removeLink(Link link) {
        throw new RuntimeException("not implemented yet");
    }

    @Override
    public Map<String, JSONValue> properties() {
        throw new RuntimeException("not implemented yet");
    }

    @Override
    public void setProperty(String name,JSONValue value) {
        throw new RuntimeException("not implemented yet");
    }

    @Override
    public void removeProperty(String name) {
        throw new RuntimeException("not implemented yet");
    }

    @Override
    public void makeNotDraft() {
        var title = title();
        var draftPrefix = "WIP:";
        if (title.startsWith(draftPrefix)) {
            setTitle(title.substring(draftPrefix.length()).stripLeading());
        }
    }

    @Override
    public URI diffUrl() {
        return URI.create(webUrl() + ".diff");
    }

    @Override
    public Optional<ZonedDateTime> labelAddedAt(String label) {
        return request.get("resource_label_events")
                      .execute()
                      .stream()
                      .map(JSONValue::asObject)
                      .filter(obj -> obj.contains("action"))
                      .filter(obj -> obj.get("action").asString().equals("add"))
                      .filter(obj -> obj.get("label").get("name").asString().equals(label))
                      .map(o -> ZonedDateTime.parse(o.get("created_at").asString()))
                      .findFirst();
    }

    @Override
    public void setTargetRef(String targetRef) {
        request.put("")
               .body("target_branch", targetRef)
               .execute();
    }

    @Override
    public URI headUrl() {
        return URI.create(webUrl() + "/diffs?commit_id=" + headHash().hex());
    }

    @Override
    public Diff diff() {
        var changes = request.get("changes").execute();
        var targetHash = repository.branchHash(targetRef()).orElseThrow();
        return repository.toDiff(targetHash, headHash(), changes.get("changes"));
    }

    @Override
    public Optional<HostUser> closedBy() {
        if (!isClosed()) {
            return Optional.empty();
        }
        JSONValue closedBy = json.get("closed_by");
        // When MR is in what Skara considers "closed", it may also have been
        // integrated directly in Gitlab. If so, the closed_by field will be
        // null, and the merged_by field will be populated instead.
        if (closedBy.isNull()) {
            closedBy = json.get("merged_by");
        }
        if (closedBy.isNull()) {
            return Optional.empty();
        }
        return Optional.of(host.parseAuthorObject(closedBy.asObject()));
    }

    @Override
    public URI filesUrl(Hash hash) {
        var versionId = request.get("versions").execute().stream()
                               .filter(version -> hash.hex().equals(version.get("head_commit_sha").asString()))
                               .map(version -> String.valueOf(version.get("id").asInt()))
                               .findFirst();
        String uri;
        if (versionId.isEmpty()) {
            uri = "/" + repository.name() + "/-/merge_requests/" + id() + "/diffs?commit_id=" + hash.hex();
        } else {
            uri = "/" + repository.name() + "/-/merge_requests/" + id() + "/diffs?diff_id=" + versionId.get();
        }
        return host.getWebUri(uri);
    }

    @Override
    public Optional<ZonedDateTime> lastForcePushTime() {
        return Optional.empty();
    }

    @Override
    public Optional<Hash> findIntegratedCommitHash() {
        final JSONValue result = json.get("merge_commit_sha");
        if (result.isNull()) {
            // Backwards Compatibility for older Pull Requests
            return findIntegratedCommitHash(List.of(repository.forge().currentUser().id()));
        } else {
            return Optional.of(new Hash(result.asString()));
        }
    }

    /**
     * For GitLabMergeRequest, a snapshot comparison needs to include the comments
     * and reviews, which are both part of the general "notes".
     */
    @Override
    public Object snapshot() {
        if (comparisonSnapshot == null) {
            comparisonSnapshot = List.of(json, request.get("notes").execute());
        }
        return comparisonSnapshot;
    }

    /**
     * Equality for a GitLabMergeRequest is based on the data snapshot retrieved
     * when the instance was created.
     */
    @Override
    public boolean equals(Object o) {
        if (this == o) {
            return true;
        }
        if (o == null || getClass() != o.getClass()) {
            return false;
        }
        GitLabMergeRequest that = (GitLabMergeRequest) o;
        return json.equals(that.json);
    }

    @Override
    public int hashCode() {
        return Objects.hash(json);
    }

    private String limitBodySize(String body) {
        if (body.length() > GITLAB_MR_COMMENT_BODY_MAX_SIZE) {
            return body.substring(0, GITLAB_MR_COMMENT_BODY_MAX_SIZE)
                    + "...";
        }
        return body;
    }
}<|MERGE_RESOLUTION|>--- conflicted
+++ resolved
@@ -445,12 +445,8 @@
         if (state == State.RESOLVED) {
 
             /*
-<<<<<<< HEAD
-             * SKARA-1663: State.RESOLVED cannot be set directly.
-=======
              * SKARA-1663: Implement State.RESOLVED as a fast forward merge, until GitLab
              * allows for marking a Pull Request as merged in the future.
->>>>>>> 21167d4a
              *
              * If a method for actual merging is required, the following implementations
              * will suffice for the different types of merges GitLab allows for:
@@ -460,13 +456,6 @@
              * request.put("merge").body(JSON.object().put("squash", false)).execute();
              * request.put("merge").body(JSON.object().put("squash", true)).execute();\
              *
-<<<<<<< HEAD
-             * Merge Request branches can be rebased via:
-             * request.put("rebase").execute();
-             */
-
-            throw new UnsupportedOperationException();
-=======
              * Merge Requests can be rebased in GitLab via:
              * request.put("rebase").execute();
              */
@@ -474,7 +463,6 @@
             // TODO Set repository merge setting to fast forward
             request.put("merge").body(JSON.object().put("squash", false)).execute();
             // TODO Maybe reset repository merge setting to original
->>>>>>> 21167d4a
         } else {
             request.put("")
                    .body("state_event", state == State.OPEN ? "reopen" : "close")
