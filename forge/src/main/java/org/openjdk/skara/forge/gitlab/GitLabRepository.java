--- conflicted
+++ resolved
@@ -845,15 +845,6 @@
     }
 
     @Override
-<<<<<<< HEAD
-    public List<String> deployKeyTitles(Duration age) {
-        return request.get("deploy_keys").execute()
-                .stream()
-                .filter(key -> ZonedDateTime.parse(key.get("created_at").asString())
-                        .isBefore(ZonedDateTime.now().minus(age)))
-                .map(key -> key.get("title").asString())
-                .toList();
-=======
     public boolean canCreatePullRequest(HostUser user) {
         return canPush(user);
     }
@@ -868,6 +859,15 @@
                 .map(this::refetchMergeRequest)
                 .map(value -> new GitLabMergeRequest(this, gitLabHost, value, request))
                 .collect(Collectors.toList());
->>>>>>> 9af46280
+    }
+
+    @Override
+    public List<String> deployKeyTitles(Duration age) {
+        return request.get("deploy_keys").execute()
+                .stream()
+                .filter(key -> ZonedDateTime.parse(key.get("created_at").asString())
+                        .isBefore(ZonedDateTime.now().minus(age)))
+                .map(key -> key.get("title").asString())
+                .toList();
     }
 }