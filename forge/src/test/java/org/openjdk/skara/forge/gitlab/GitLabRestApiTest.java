--- conflicted
+++ resolved
@@ -220,24 +220,29 @@
     }
 
     @Test
-<<<<<<< HEAD
     void testLastMarkedAsDraftTime() throws IOException {
-=======
-    void testDraftMR() throws IOException {
->>>>>>> 6b2d04a8
-        var settings = ManualTestSettings.loadManualTestSettings();
-        var username = settings.getProperty("gitlab.user");
-        var token = settings.getProperty("gitlab.pat");
-        var credential = new Credential(username, token);
-        var uri = URIBuilder.base(settings.getProperty("gitlab.uri")).build();
-        var gitLabHost = new GitLabHost("gitlab", uri, false, credential, Set.of());
-        var gitLabRepo = gitLabHost.repository(settings.getProperty("gitlab.repository")).orElseThrow();
-<<<<<<< HEAD
+        var settings = ManualTestSettings.loadManualTestSettings();
+        var username = settings.getProperty("gitlab.user");
+        var token = settings.getProperty("gitlab.pat");
+        var credential = new Credential(username, token);
+        var uri = URIBuilder.base(settings.getProperty("gitlab.uri")).build();
+        var gitLabHost = new GitLabHost("gitlab", uri, false, credential, Set.of());
+        var gitLabRepo = gitLabHost.repository(settings.getProperty("gitlab.repository")).orElseThrow();
         var gitLabMergeRequest = gitLabRepo.pullRequest(settings.getProperty("gitlab.merge.request.id"));
 
         var lastMarkedAsDraftTime = gitLabMergeRequest.lastMarkedAsDraftTime();
         assertEquals("2023-02-11T08:43:52.408Z", lastMarkedAsDraftTime.get().toString());
-=======
+    }
+
+    @Test
+    void testDraftMR() throws IOException {
+        var settings = ManualTestSettings.loadManualTestSettings();
+        var username = settings.getProperty("gitlab.user");
+        var token = settings.getProperty("gitlab.pat");
+        var credential = new Credential(username, token);
+        var uri = URIBuilder.base(settings.getProperty("gitlab.uri")).build();
+        var gitLabHost = new GitLabHost("gitlab", uri, false, credential, Set.of());
+        var gitLabRepo = gitLabHost.repository(settings.getProperty("gitlab.repository")).orElseThrow();
 
         var gitLabMergeRequest = gitLabRepo.createPullRequest(gitLabRepo, settings.getProperty("gitlab.targetRef"),
                 settings.getProperty("gitlab.sourceRef"), "Test", List.of("test"), true);
@@ -248,6 +253,5 @@
         gitLabMergeRequest = gitLabRepo.pullRequest(gitLabMergeRequest.id());
         assertFalse(gitLabMergeRequest.isDraft());
         assertEquals("Test", gitLabMergeRequest.title());
->>>>>>> 6b2d04a8
     }
 }