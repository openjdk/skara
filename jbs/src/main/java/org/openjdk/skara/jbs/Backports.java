/*
 * Copyright (c) 2020, Oracle and/or its affiliates. All rights reserved.
 * DO NOT ALTER OR REMOVE COPYRIGHT NOTICES OR THIS FILE HEADER.
 *
 * This code is free software; you can redistribute it and/or modify it
 * under the terms of the GNU General Public License version 2 only, as
 * published by the Free Software Foundation.
 *
 * This code is distributed in the hope that it will be useful, but WITHOUT
 * ANY WARRANTY; without even the implied warranty of MERCHANTABILITY or
 * FITNESS FOR A PARTICULAR PURPOSE.  See the GNU General Public License
 * version 2 for more details (a copy is included in the LICENSE file that
 * accompanied this code).
 *
 * You should have received a copy of the GNU General Public License version
 * 2 along with this work; if not, write to the Free Software Foundation,
 * Inc., 51 Franklin St, Fifth Floor, Boston, MA 02110-1301 USA.
 *
 * Please contact Oracle, 500 Oracle Parkway, Redwood Shores, CA 94065 USA
 * or visit www.oracle.com if you need additional information or have any
 * questions.
 */
package org.openjdk.skara.jbs;

import org.openjdk.skara.issuetracker.Issue;
import org.openjdk.skara.json.JSONValue;

import java.util.*;
import java.util.logging.Logger;
import java.util.regex.Pattern;
import java.util.stream.*;

public class Backports {
    private final static Set<String> primaryTypes = Set.of("Bug", "New Feature", "Enhancement", "Task", "Sub-task");
    private final static Logger log = Logger.getLogger("org.openjdk.skara.bots.notify");

    private static boolean isPrimaryIssue(Issue issue) {
        var properties = issue.properties();
        if (!properties.containsKey("issuetype")) {
            throw new RuntimeException("Unknown type for issue " + issue.id());
        }
        var type = properties.get("issuetype");
        return primaryTypes.contains(type.asString());
    }

    private static boolean isNonScratchVersion(String version) {
        return !version.startsWith("tbd") && !version.toLowerCase().equals("unknown");
    }

    private static Set<String> fixVersions(Issue issue) {
        if (!issue.properties().containsKey("fixVersions")) {
            return Set.of();
        }
        return issue.properties().get("fixVersions").stream()
                    .map(JSONValue::asString)
                    .collect(Collectors.toSet());
    }

    /**
     * Returns the single non-scratch fixVersion entry for an issue. If the issue has either none ore more than one,
     * no version is returned.
     * @param issue
     * @return
     */
    public static Optional<JdkVersion> mainFixVersion(Issue issue) {
        var versionString = fixVersions(issue).stream()
                                              .filter(Backports::isNonScratchVersion)
                                              .collect(Collectors.toList());
        if (versionString.isEmpty()) {
            return Optional.empty();
        }
        if (versionString.size() > 1) {
            log.warning("Issue " + issue.id() + " has multiple valid fixVersions - ignoring");
            return Optional.empty();
        }
        if (issue.properties().containsKey("customfield_10006")) {
            return JdkVersion.parse(versionString.get(0), issue.properties().get("customfield_10006").asString());
        } else {
            return JdkVersion.parse(versionString.get(0));
        }
    }

    /**
     *  Return the main issue for this backport.
     *  Harmless when called with the main issue
     */
    public static Optional<Issue> findMainIssue(Issue issue) {
        if (isPrimaryIssue(issue)) {
            return Optional.of(issue);
        }

        for (var link : issue.links()) {
            if (link.issue().isPresent() && link.relationship().isPresent()) {
                if (link.relationship().get().equals("backported by") || link.relationship().get().equals("backport of")) {
                    var linkedIssue = link.issue().get();
                    if (isPrimaryIssue(linkedIssue)) {
                        return Optional.of(linkedIssue);
                    }
                }
            }
        }

        log.warning("Failed to find main issue for " + issue.id());
        return Optional.empty();
    }

    /**
     * Return true if the issue's fixVersionList matches fixVersion.
     *
     * fixVersionsList must contain one entry that is an exact match for fixVersions; any
     * other entries must be scratch values.
     */
    private static boolean matchVersion(Issue issue, JdkVersion fixVersion) {
        var mainVersion = mainFixVersion(issue);
        if (mainVersion.isEmpty()) {
            return false;
        }
        return mainVersion.get().equals(fixVersion);
    }

    /**
     * If fixVersion has a major release of <N>, and opt string of <opt> it matches if
     * the fixVersionList has an <N>-pool-<opt> entry.
     */
    private static boolean matchOptPoolVersion(Issue issue, JdkVersion fixVersion) {
        var majorVersion = fixVersion.feature();
        if (fixVersion.opt().isPresent()) {
            var poolSuffix = "-pool-" + fixVersion.opt().get();
            var poolVersion = JdkVersion.parse(majorVersion + poolSuffix);
            // fixVersion may be something that doesn't parse into a valid pool version
            if (poolVersion.isPresent()) {
                var mainVersion = mainFixVersion(issue);
                if (mainVersion.isEmpty()) {
                    return false;
                }
                return mainVersion.get().equals(poolVersion.get());
            }
        }
        return false;
    }

    /**
     * If fixVersion has a major release of <N>, it matches if the fixVersionList has an
     * <N>-pool entry.
     */
    private static boolean matchPoolVersion(Issue issue, JdkVersion fixVersion) {
        var majorVersion = fixVersion.feature();
        var poolVersion = JdkVersion.parse(majorVersion + "-pool");
        // fixVersion may be something that doesn't parse into a valid pool version
        if (poolVersion.isPresent()) {
            var mainVersion = mainFixVersion(issue);
            if (mainVersion.isEmpty()) {
                return false;
            }
            return mainVersion.get().equals(poolVersion.get());
        }
<<<<<<< HEAD
        return (poolVersion.isPresent() && mainVersion.get().equals(poolVersion.get()))
                || (openVersion.isPresent() && mainVersion.get().equals(openVersion.get()));
=======
        return false;
>>>>>>> e2db496a
    }

    /**
     * Return true if fixVersionList is empty or contains only scratch values.
     */
    private static boolean matchScratchVersion(Issue issue) {
        var nonScratch = fixVersions(issue).stream()
                                           .filter(Backports::isNonScratchVersion)
                                           .collect(Collectors.toList());
        return nonScratch.size() == 0;
    }

    /**
     * Return issue or one of its backports that applies to fixVersion.
     *
     * If the main issue       has the correct fixVersion, use it.
     * If an existing Backport has the correct fixVersion, use it.
     * If the main issue       has a matching <N>-pool fixVersion, use it.
     * If an existing Backport has a matching <N>-pool fixVersion, use it.
     * If the main issue       has a "scratch" fixVersion, use it.
     * If an existing Backport has a "scratch" fixVersion, use it.
     *
     * Otherwise, create a new Backport.
     *
     * A "scratch" fixVersion is empty, "tbd.*", or "unknown".
     */
    public static Optional<Issue> findIssue(Issue primary, JdkVersion fixVersion) {
        log.fine("Searching for properly versioned issue for primary issue " + primary.id());
        var candidates = Stream.concat(Stream.of(primary), findBackports(primary, false).stream()).collect(Collectors.toList());
        candidates.forEach(c -> log.fine("Candidate: " + c.id() + " with versions: " + String.join(",", fixVersions(c))));
        var matchingVersionIssue = candidates.stream()
                                             .filter(i -> matchVersion(i, fixVersion))
                                             .findFirst();
        if (matchingVersionIssue.isPresent()) {
            log.fine("Issue " + matchingVersionIssue.get().id() + " has a correct fixVersion");
            return matchingVersionIssue;
        }

        var matchingOptPoolVersionIssue = candidates.stream()
                .filter(i -> matchOptPoolVersion(i, fixVersion))
                .findFirst();
        if (matchingOptPoolVersionIssue.isPresent()) {
            log.fine("Issue " + matchingOptPoolVersionIssue.get().id() + " has a matching opt pool version");
            return matchingOptPoolVersionIssue;
        }

        var matchingPoolVersionIssue = candidates.stream()
                                                 .filter(i -> matchPoolVersion(i, fixVersion))
                                                 .findFirst();
        if (matchingPoolVersionIssue.isPresent()) {
            log.fine("Issue " + matchingPoolVersionIssue.get().id() + " has a matching pool version");
            return matchingPoolVersionIssue;
        }

        var matchingScratchVersionIssue = candidates.stream()
                                                    .filter(Backports::matchScratchVersion)
                                                    .findFirst();
        if (matchingScratchVersionIssue.isPresent()) {
            log.fine("Issue " + matchingScratchVersionIssue.get().id() + " has a scratch fixVersion");
            return matchingScratchVersionIssue;
        }

        log.fine("No suitable existing issue for " + primary.id() + " with version " + fixVersion + " found");
        return Optional.empty();
    }

    private static boolean isFixed(Issue issue) {
        if (issue.state() == Issue.State.OPEN) {
            return false;
        }
        var resolution = issue.properties().get("resolution");
        if (resolution == null || resolution.isNull()) {
            return false;
        }
        var name = resolution.get("name");
        if (name == null || name.isNull()) {
            return false;
        }

        if (!name.asString().equals("Fixed")) {
            return false;
        }

        return true;
    }

    public static List<Issue> findBackports(Issue primary, boolean fixedOnly) {
        var links = primary.links();
        return links.stream()
                    .filter(l -> l.issue().isPresent())
                    .filter(l -> l.relationship().isPresent())
                    .filter(l -> l.relationship().get().equals("backported by"))
                    .map(l -> l.issue().get())
                    .filter(i -> !fixedOnly || isFixed(i))
                    .filter(i -> i.properties().containsKey("issuetype"))
                    .filter(i -> i.properties().get("issuetype").asString().equals("Backport"))
                    .collect(Collectors.toList());
    }

    private static final Pattern featureFamilyPattern = Pattern.compile("^([^\\d]*)(\\d*)$");

    /**
     * Classifies a given version as belonging to one or more release streams.
     *
     * For the JDK 7 and 8 release trains, this is determined by the feature version (8 in 8u240 for example)
     * combined with the build number. Build numbers between 31 and 60 are considered to be part of the bpr stream.
     *
     * For JDK 9 and subsequent releases, release streams branch into Oracle and OpenJDK updates after the second
     * update version is released. Oracle updates that has a patch version are considered to be part of the bpr stream.
     * @param jdkVersion
     * @return
     */
    private static List<String> releaseStreams(JdkVersion jdkVersion) {
        var ret = new ArrayList<String>();
        try {
            var featureFamilyMatcher = featureFamilyPattern.matcher(jdkVersion.feature());
            if (!featureFamilyMatcher.matches()) {
                log.warning("Cannot parse feature family: " + jdkVersion.feature());
                return ret;
            }
            var featureFamily = featureFamilyMatcher.group(1);
            var featureVersion = featureFamilyMatcher.group(2);
            var numericFeature = Integer.parseInt(featureVersion);
            if (numericFeature >= 9) {
                if (jdkVersion.update().isPresent()) {
                    var numericUpdate = Integer.parseInt(jdkVersion.update().get());
                    if (numericUpdate == 1 || numericUpdate == 2) {
                        if (jdkVersion.opt().isPresent() && jdkVersion.opt().get().equals("oracle") && jdkVersion.components().size() > 4) {
                            ret.add(jdkVersion.feature() + "+bpr");
                        } else {
                            ret.add(jdkVersion.feature() + "+updates-oracle");
                            ret.add(jdkVersion.feature() + "+updates-openjdk");
                        }
                    } else if (numericUpdate > 2) {
                        if (jdkVersion.opt().isPresent() && jdkVersion.opt().get().equals("oracle")) {
                            if (jdkVersion.components().size() > 4) {
                                ret.add(jdkVersion.feature()+ "+bpr");
                            } else {
                                ret.add(jdkVersion.feature() + "+updates-oracle");
                            }
                        } else {
                            ret.add(jdkVersion.feature() + "+updates-openjdk");
                        }
                    }
                } else {
                    ret.add("features-" + featureFamily);
                    ret.add(jdkVersion.feature() + "+updates-oracle");
                    ret.add(jdkVersion.feature() + "+updates-openjdk");
                }
            } else if (numericFeature == 7 || numericFeature == 8) {
                var resolvedInBuild = jdkVersion.resolvedInBuild();
                if (resolvedInBuild.isPresent()) {
                    if (!resolvedInBuild.get().equals("team")) { // Special case - team build resolved are ignored
                        int resolvedInBuildNumber = jdkVersion.resolvedInBuildNumber();
                        if (resolvedInBuildNumber < 31) {
                            ret.add(jdkVersion.feature());
                        } else if (resolvedInBuildNumber < 60) {
                            ret.add(jdkVersion.feature() + "+bpr");
                        }
                    }
                } else {
                    ret.add(jdkVersion.feature());
                }
            } else {
                log.warning("Ignoring issue with unknown version: " + jdkVersion);
            }
        } catch (NumberFormatException e) {
            log.info("Cannot determine release streams for version: " + jdkVersion + " (" + e + ")");
        }
        return ret;
    }

    // Split the issue list depending on the release stream
    private static List<List<Issue>> groupByReleaseStream(List<Issue> issues) {
        var streamIssues = new HashMap<String, List<Issue>>();
        for (var issue : issues) {
            var fixVersion = mainFixVersion(issue);
            if (fixVersion.isEmpty()) {
                log.info("Issue " + issue.id() + " does not a fixVersion set - ignoring");
                continue;
            }
            var streams = releaseStreams(fixVersion.get());
            for (var stream : streams) {
                if (!streamIssues.containsKey(stream)) {
                    streamIssues.put(stream, new ArrayList<>());
                }
                streamIssues.get(stream).add(issue);
            }
        }

        var ret = new ArrayList<List<Issue>>();
        for (var issuesInStream : streamIssues.values()) {
            if (issuesInStream.size() < 2) {
                // It's not a release stream unless it has more than one entry
                continue;
            }
            issuesInStream.sort(Comparator.comparing(i -> mainFixVersion(i).orElseThrow()));
            ret.add(issuesInStream);
        }
        return ret;
    }

    // Certain versions / build numbers have a special meaning, and should be excluded from stream processing
    private static boolean onExcludeList(Issue issue) {
        var fixVersion = mainFixVersion(issue);
        if (fixVersion.isEmpty()) {
            return false;
        }

        var version = fixVersion.get();

        // 8u260 and 8u270 are contingency releases
        if (version.raw().equals("8u260")) {
            return true;
        }
        if (version.raw().equals("8u270")) {
            return true;
        }

        // 8u41 to 8u44 are reserved for JSR maintenance releases
        if (version.feature().equals("8") && version.interim().isPresent() && Integer.parseInt(version.interim().get()) >= 41 && Integer.parseInt(version.interim().get()) <= 44) {
            return true;
        }

        // JEP-322 interim releases (second digit > 0) should be excluded from evaluation
        var featureFamilyMatcher = featureFamilyPattern.matcher(version.feature());
        if (featureFamilyMatcher.matches()) {
            var featureVersion = featureFamilyMatcher.group(2);
            if (featureVersion.length() > 0) {
                var numericFeature = Integer.parseInt(featureVersion);

                if (numericFeature >= 9 && version.interim().isPresent() && !version.interim().get().equals("0")) {
                    return true;
                }
            }
        }

        return false;
    }

    /**
     * Returns release stream duplicate issue. I.e.
     * it will contain issues in any given stream if the fix version of the issue *is not* the first
     * release where the fix has shipped *within that stream*.
     *
     * @param related
     */
    public static List<Issue> releaseStreamDuplicates(List<Issue> related) {
        var ret = new ArrayList<Issue>();

        var includedOnly = related.stream()
                .filter(issue -> !onExcludeList(issue))
                .collect(Collectors.toList());

        for (var streamIssues : groupByReleaseStream(includedOnly)) {
            // The first issue may have the label if it was part of another
            // stream. (e.g. feature release has 14 & 15 where update release
            // has 15, 15.0.1 & 15.0.2. In this case the label should be
            // applied to 15, which is the first releases in the 15u stream)
            // This means we ignore the first issue for the purposes of adding
            // the label.
            if (streamIssues.size() > 1) {
                var rest = streamIssues.subList(1, streamIssues.size());
                ret.addAll(rest);
            }
        }

        return ret;
    }
}<|MERGE_RESOLUTION|>--- conflicted
+++ resolved
@@ -154,12 +154,7 @@
             }
             return mainVersion.get().equals(poolVersion.get());
         }
-<<<<<<< HEAD
-        return (poolVersion.isPresent() && mainVersion.get().equals(poolVersion.get()))
-                || (openVersion.isPresent() && mainVersion.get().equals(openVersion.get()));
-=======
         return false;
->>>>>>> e2db496a
     }
 
     /**
