--- conflicted
+++ resolved
@@ -109,19 +109,6 @@
         return this;
     }
 
-<<<<<<< HEAD
-    public CensusBuilder addAuthor(String id, String name) {
-        authors.add(new User(id, name, "Generated Author " + userIndex, "author"));
-        userIndex++;
-        return this;
-    }
-
-    public CensusBuilder addCommitter(String id) {
-        committers.add(new User(id,
-                                "integrationcommitter" + userIndex,
-                                "Generated Committer " + userIndex,
-                                "committer"));
-=======
     /**
      * Creates new user and adds it to the default group and as committer in the
      * default project.
@@ -148,7 +135,6 @@
      */
     public CensusBuilder addUser(String forgeId, String name, String fullName) {
         var user = new User(forgeId, name, fullName);
->>>>>>> 37c874ad
         userIndex++;
         users.put(forgeId, user);
         defaultGroup.members.add(user);
