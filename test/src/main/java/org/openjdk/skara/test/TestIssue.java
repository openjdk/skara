--- conflicted
+++ resolved
@@ -331,12 +331,8 @@
             return false;
         }
         var testIssue = (TestIssue) o;
-<<<<<<< HEAD
-        return Objects.equals(author, testIssue.author) &&
-=======
         return Objects.equals(store.id(), testIssue.store.id()) &&
                 Objects.equals(author, testIssue.author) &&
->>>>>>> a9b3cc29
                 Objects.equals(body, testIssue.body) &&
                 Objects.equals(title, testIssue.title) &&
                 Objects.equals(lastUpdate, testIssue.lastUpdate) &&
@@ -346,11 +342,7 @@
 
     @Override
     public int hashCode() {
-<<<<<<< HEAD
-        return Objects.hash(author, body, title, lastUpdate, labels, state);
-=======
         return Objects.hash(store.id(), author, body, title, lastUpdate, labels, state);
->>>>>>> a9b3cc29
     }
 
     /**
