/*
 * Copyright (c) 2019, 2022, Oracle and/or its affiliates. All rights reserved.
 * DO NOT ALTER OR REMOVE COPYRIGHT NOTICES OR THIS FILE HEADER.
 *
 * This code is free software; you can redistribute it and/or modify it
 * under the terms of the GNU General Public License version 2 only, as
 * published by the Free Software Foundation.
 *
 * This code is distributed in the hope that it will be useful, but WITHOUT
 * ANY WARRANTY; without even the implied warranty of MERCHANTABILITY or
 * FITNESS FOR A PARTICULAR PURPOSE.  See the GNU General Public License
 * version 2 for more details (a copy is included in the LICENSE file that
 * accompanied this code).
 *
 * You should have received a copy of the GNU General Public License version
 * 2 along with this work; if not, write to the Free Software Foundation,
 * Inc., 51 Franklin St, Fifth Floor, Boston, MA 02110-1301 USA.
 *
 * Please contact Oracle, 500 Oracle Parkway, Redwood Shores, CA 94065 USA
 * or visit www.oracle.com if you need additional information or have any
 * questions.
 */
package org.openjdk.skara.test;

import org.openjdk.skara.host.HostUser;
import org.openjdk.skara.issuetracker.*;
import org.openjdk.skara.json.*;
import org.openjdk.skara.network.URIBuilder;

import java.net.URI;
import java.time.ZonedDateTime;
import java.util.*;
import java.util.stream.Collectors;

/**
 * TestIssue is the object returned from a TestHost when queried for issues.
 * It's backed by a TestIssueStore, which tracks the "server side" state of the
 * issue. A TestIssue object contains a snapshot of the server side state for
 * all data directly related to the issue. What data is snapshotted and what
 * is fetched on request should be the same as for JiraIssue.
 */
public class TestIssue implements Issue {
    private final TestIssueStore store;
    protected final HostUser user;

    protected final HostUser author;
    protected final String body;
    protected final String title;
    protected final State state;
    // Mimic JiraIssue where labels are part of the main JSON object
    private final List<Label> labels;
    protected ZonedDateTime lastUpdate;

    protected TestIssue(TestIssueStore store, HostUser user) {
        this.store = store;
        this.user = user;
        this.lastUpdate = store.lastUpdate();
        this.state = store.state();
        this.author = store.author();
        this.body = store.body();
        this.title = store.title();
        this.labels = store.labels().keySet().stream().map(Label::new).collect(Collectors.toList());
    }

    @Override
    public IssueProject project() {
        return store.issueProject();
    }

    @Override
    public String id() {
        return store.id();
    }

    @Override
    public HostUser author() {
        return store.author();
    }

    @Override
    public String title() {
        return store.title().strip();
    }

    @Override
    public void setTitle(String title) {
        // the strip simulates gitlab behavior
        store.setTitle(title.strip());
        store.setLastUpdate(ZonedDateTime.now());
    }

    @Override
    public String body() {
        return store.body();
    }

    @Override
    public void setBody(String body) {
        store.setBody(body);
        store.setLastUpdate(ZonedDateTime.now());
    }

    @Override
    public List<Comment> comments() {
        return new ArrayList<>(store.comments());
    }

    @Override
    public Comment addComment(String body) {
        List<Comment> comments = store.comments();
        var size = comments.size();
        var lastId = size > 0 ? comments.get(size - 1).id() : null;
        var comment = new Comment(String.valueOf(lastId != null ? Integer.parseInt(lastId) + 1 : 0),
                                  body,
                                  user,
                                  ZonedDateTime.now(),
                                  ZonedDateTime.now());
        store.comments().add(comment);
        store.setLastUpdate(ZonedDateTime.now());
        return comment;
    }

    @Override
    public void removeComment(Comment comment) {
        store.comments().remove(comment);
    }

    @Override
    public Comment updateComment(String id, String body) {
        var originalComment = store.comments().stream()
                .filter(comment -> comment.id().equals(id)).findAny().orElseThrow();
        var index = comments().indexOf(originalComment);
        var comment = new Comment(originalComment.id(),
                                  body,
                                  originalComment.author(),
                                  originalComment.createdAt(),
                                  ZonedDateTime.now());
        store.comments().set(index, comment);
        store.setLastUpdate(ZonedDateTime.now());
        return comment;
    }

    @Override
    public ZonedDateTime createdAt() {
        return store.created();
    }

    @Override
    public ZonedDateTime updatedAt() {
        return lastUpdate;
    }

    @Override
    public State state() {
        return state;
    }

    @Override
    public void setState(State state) {
        store.setState(state);
        store.setLastUpdate(ZonedDateTime.now());
        store.setClosedBy(user);
        if (state == State.RESOLVED || state == State.CLOSED) {
            store.properties().put("resolution", JSON.object().put("name", JSON.of("Fixed")));
        }
    }

    /**
     * This implementation mimics the JiraIssue definition of isFixed and is
     * needed to test handling of backports.
     */
    @Override
    public boolean isFixed() {
        if (isResolved() || isClosed()) {
            var resolution = store.properties().get("resolution");
            if (!resolution.isNull()) {
                return "Fixed".equals(resolution.get("name").asString());
            }
        }
        return false;
    }

    @Override
    public void addLabel(String label) {
        var now = ZonedDateTime.now();
        store.labels().put(label, now);
        store.setLastUpdate(now);
    }

    @Override
    public void removeLabel(String label) {
        store.labels().remove(label);
        store.setLastUpdate(ZonedDateTime.now());
    }

    @Override
    public void setLabels(List<String> labels) {
        store.labels().clear();
        var now = ZonedDateTime.now();
        for (var label : labels) {
            store.labels().put(label, now);
        }
        store.setLastUpdate(ZonedDateTime.now());
    }

    @Override
    public List<Label> labels() {
        return labels;
    }

    @Override
    public URI webUrl() {
        return URIBuilder.base(store.issueProject().webUrl()).appendPath(id()).build();
    }

    @Override
    public List<HostUser> assignees() {
        return new ArrayList<>(store.assignees());
    }

    @Override
    public void setAssignees(List<HostUser> assignees) {
        store.assignees().clear();
        store.assignees().addAll(assignees);
        store.setLastUpdate(ZonedDateTime.now());
    }

    /**
     * When links are returned, they need to contain fresh snapshots of any TestIssue.
     */
    @Override
    public List<Link> links() {
        return store.links().stream()
                .map(this::updateLinkIssue)
                .toList();
    }

    private Link updateLinkIssue(Link link) {
        if (link.issue().isPresent()) {
            var issue = (TestIssue) link.issue().get();
            return Link.create(issue.copy(), link.relationship().orElseThrow()).build();
        } else {
            return link;
        }
    }

    protected TestIssue copy() {
        return new TestIssue(store, user);
    }

    @Override
    public void addLink(Link link) {
        if (link.uri().isPresent()) {
            removeLink(link);
            store.links().add(link);
        } else if (link.issue().isPresent()) {
            var existing = store.links().stream()
                    .filter(l -> l.issue().isPresent() && l.issue().get().id().equals(link.issue().orElseThrow().id()))
                    .findAny();
            existing.ifPresent(store.links()::remove);
            store.links().add(link);
            if (existing.isEmpty()) {
                var map = Map.of("backported by", "backport of", "backport of", "backported by",
                        "csr for", "csr of", "csr of", "csr for",
                        "blocks", "is blocked by", "is blocked by", "blocks",
                        "clones", "is cloned by", "is cloned by", "clones");
                var reverseRelationship = map.getOrDefault(link.relationship().orElseThrow(), link.relationship().orElseThrow());
                var reverse = Link.create(this, reverseRelationship).build();
                link.issue().get().addLink(reverse);
            }
        } else {
            throw new IllegalArgumentException("Can't add unknown link type: " + link);
        }
        store.setLastUpdate(ZonedDateTime.now());
    }

    @Override
    public void removeLink(Link link) {
        if (link.uri().isPresent()) {
            store.links().removeIf(l -> l.uri().equals(link.uri()));
        } else if (link.issue().isPresent()) {
            var existing = store.links().stream()
                                     .filter(l -> l.issue().orElseThrow().id().equals(link.issue().orElseThrow().id()))
                                     .findAny();
            if (existing.isPresent()) {
                store.links().remove(existing.get());
                var reverse = Link.create(this, "").build();
                link.issue().get().removeLink(reverse);
            }
        } else {
            throw new IllegalArgumentException("Can't remove unknown link type: " + link);
        }
        store.setLastUpdate(ZonedDateTime.now());
    }

    @Override
    public Map<String, JSONValue> properties() {
        return store.properties();
    }

    @Override
    public void setProperty(String name, JSONValue value) {
        store.properties().put(name, value);
        store.setLastUpdate(ZonedDateTime.now());
    }

    @Override
    public void removeProperty(String name) {
        store.properties().remove(name);
        store.setLastUpdate(ZonedDateTime.now());
    }

    @Override
    public Optional<HostUser> closedBy() {
        return isClosed() ? Optional.of(store.closedBy()) : Optional.empty();
    }

    public void setLastUpdate(ZonedDateTime time) {
        lastUpdate = time;
    }

<<<<<<< HEAD
=======
    /**
     * Equals for a TestIssue means that all the snapshotted data is the same.
     */
>>>>>>> 880b3483
    @Override
    public boolean equals(Object o) {
        if (this == o) {
            return true;
        }
        if (o == null || getClass() != o.getClass()) {
            return false;
        }
        var testIssue = (TestIssue) o;
        return Objects.equals(author, testIssue.author) &&
                Objects.equals(body, testIssue.body) &&
                Objects.equals(title, testIssue.title) &&
                Objects.equals(lastUpdate, testIssue.lastUpdate) &&
                Objects.equals(labels, testIssue.labels) &&
                state == testIssue.state;
    }

    @Override
    public int hashCode() {
        return Objects.hash(author, body, title, lastUpdate, labels, state);
    }

    /**
     * Gives test code direct access to the backing store object to be able to
     * inspect and manipulate state directly.
     */
    public TestIssueStore store() {
        return store;
    }
}<|MERGE_RESOLUTION|>--- conflicted
+++ resolved
@@ -319,12 +319,9 @@
         lastUpdate = time;
     }
 
-<<<<<<< HEAD
-=======
     /**
      * Equals for a TestIssue means that all the snapshotted data is the same.
      */
->>>>>>> 880b3483
     @Override
     public boolean equals(Object o) {
         if (this == o) {
