/*
 * Copyright (c) 2019, 2022, Oracle and/or its affiliates. All rights reserved.
 * DO NOT ALTER OR REMOVE COPYRIGHT NOTICES OR THIS FILE HEADER.
 *
 * This code is free software; you can redistribute it and/or modify it
 * under the terms of the GNU General Public License version 2 only, as
 * published by the Free Software Foundation.
 *
 * This code is distributed in the hope that it will be useful, but WITHOUT
 * ANY WARRANTY; without even the implied warranty of MERCHANTABILITY or
 * FITNESS FOR A PARTICULAR PURPOSE.  See the GNU General Public License
 * version 2 for more details (a copy is included in the LICENSE file that
 * accompanied this code).
 *
 * You should have received a copy of the GNU General Public License version
 * 2 along with this work; if not, write to the Free Software Foundation,
 * Inc., 51 Franklin St, Fifth Floor, Boston, MA 02110-1301 USA.
 *
 * Please contact Oracle, 500 Oracle Parkway, Redwood Shores, CA 94065 USA
 * or visit www.oracle.com if you need additional information or have any
 * questions.
 */
package org.openjdk.skara.test;

import org.openjdk.skara.forge.*;
import org.openjdk.skara.host.*;
import org.openjdk.skara.issuetracker.IssueProject;
import org.openjdk.skara.issuetracker.Label;
import org.openjdk.skara.network.URIBuilder;
import org.openjdk.skara.vcs.Diff;
import org.openjdk.skara.vcs.Hash;

import java.io.*;
import java.net.*;
import java.time.ZonedDateTime;
import java.util.*;
import java.util.function.Function;
import java.util.stream.Collectors;

/**
 * TestPullRequest is the object returned from a TestHost when queried for pull
 * requests. It's backed by a TestPullRequestStore, which tracks the "server
 * side" state of the pull request. A TestPullRequest instance contains a
 * snapshot of the server side state for all data directly related to the pull
 * request. What data is snapshotted and which is fetched on request should be
 * the same as for GitHubPullRequest and GitLabMergeRequest.
 */
public class TestPullRequest extends TestIssue implements PullRequest {

    protected final TestHostedRepository targetRepository;
    protected final Hash headHash;
    protected final String sourceRef;
    protected final String targetRef;
    protected final boolean draft;
    private List<Label> labels;

    public TestPullRequest(TestPullRequestStore store, TestHostedRepository targetRepository) {
        super(store, targetRepository.forge().currentUser());
        this.targetRepository = targetRepository;
        this.headHash = store().headHash();
        this.sourceRef = store().sourceRef();
        this.targetRef = store().targetRef();
        this.draft = store().draft();
        // store().headHash() may have updated lastUpdate
        setLastUpdate(store().lastUpdate());
    }

    @Override
    protected TestPullRequest copy() {
        return new TestPullRequest(store(), targetRepository);
    }

    /**
     * Gives test code direct access to the backing store object to be able to
     * inspect and manipulate state directly.
     */
    public TestPullRequestStore store() {
        return (TestPullRequestStore) super.store();
    }

    @Override
    public HostedRepository repository() {
        return targetRepository;
    }

    @Override
    public List<Review> reviews() {
        return new ArrayList<>(store().reviews());
    }

    @Override
    public void addReview(Review.Verdict verdict, String body) {
        try {
            var review = new Review(ZonedDateTime.now(), user,
                                    verdict, targetRepository.localRepository().resolve(store().sourceRef()).orElseThrow(),
                                    store().reviews().size(),
                                    body);

            store().reviews().add(review);
            store().setLastUpdate(ZonedDateTime.now());

        } catch (IOException e) {
            throw new UncheckedIOException(e);
        }
    }

    @Override
    public void updateReview(int id, String body) {
        throw new RuntimeException("not implemented yet");
    }

    @Override
    public ReviewComment addReviewComment(Hash base, Hash hash, String path, int line, String body) {
        var id = String.valueOf(store().reviewComments().size());
        var comment = new ReviewComment(null, id,
                hash, path, line, id, body, user, ZonedDateTime.now(), ZonedDateTime.now());
        store().reviewComments().add(comment);
        store().setLastUpdate(ZonedDateTime.now());
        return comment;
    }

    @Override
    public ReviewComment addReviewCommentReply(ReviewComment parent, String body) {
        if (parent.parent().isPresent()) {
            throw new RuntimeException("Can only reply to top-level review comments");
        }
        var comment = new ReviewComment(parent, parent.threadId(), parent.hash().orElseThrow(), parent.path(),
                parent.line(), String.valueOf(store().reviewComments().size()), body, user,
                ZonedDateTime.now(), ZonedDateTime.now());
        store().reviewComments().add(comment);
        store().setLastUpdate(ZonedDateTime.now());
        return comment;
    }

    @Override
    public List<ReviewComment> reviewComments() {
        return new ArrayList<>(store().reviewComments());
    }

    @Override
    public Hash headHash() {
        return headHash;
    }

    @Override
    public String fetchRef() {
        return sourceRef;
    }

    @Override
    public String sourceRef() {
        return sourceRef;
    }

    @Override
    public Optional<HostedRepository> sourceRepository() {
        return Optional.of(store().sourceRepository());
    }

    @Override
    public String targetRef() {
        return targetRef;
    }

    @Override
    public Map<String, Check> checks(Hash hash) {
        return store().checks().stream()
                .filter(check -> check.hash().equals(hash))
                .collect(Collectors.toMap(Check::name, Function.identity()));
    }

    @Override
    public void createCheck(Check check) {
        var checks = store().checks();
        var existing = checks.stream()
                                  .filter(c -> c.name().equals(check.name()))
                                  .findAny();
        existing.ifPresent(checks::remove);
        checks.add(check);
        store().setLastUpdate(ZonedDateTime.now());
    }

    @Override
    public void updateCheck(Check updated) {
        var checks = store().checks();
        var existing = checks.stream()
                .filter(check -> check.name().equals(updated.name()))
                .findAny()
                .orElseThrow();

        checks.remove(existing);
        checks.add(updated);
        store().setLastUpdate(ZonedDateTime.now());
    }

    @Override
    public URI changeUrl() {
        return URIBuilder.base(webUrl()).appendPath("/files").build();
    }

    @Override
    public URI changeUrl(Hash base) {
        return URIBuilder.base(webUrl()).appendPath("/files/" + base.abbreviate()).build();
    }

    @Override
    public boolean isDraft() {
        return draft;
    }

    @Override
    public URI webUrl() {
        try {
            return new URI(targetRepository.url().toString() + "/pr/" + id());
        } catch (URISyntaxException e) {
            throw new RuntimeException(e);
        }
    }

    @Override
    public void makeNotDraft() {
        store().setDraft(false);
    }

    @Override
    public URI diffUrl() {
        return URI.create(webUrl().toString() + ".diff");
    }

    @Override
    public Optional<ZonedDateTime> labelAddedAt(String label) {
        return Optional.ofNullable(store().labels().get(label));
    }

    @Override
    public void setTargetRef(String targetRef) {
        store().setTargetRef(targetRef);
        store().setLastUpdate(ZonedDateTime.now());
    }

    @Override
    public URI headUrl() {
        return URI.create(webUrl().toString() + "/commits/" + headHash().hex());
    }

    @Override
    public Diff diff() {
        try {
            var targetLocalRepository = targetRepository.localRepository();
            var sourceLocalRepository = store().sourceRepository().localRepository();
            var sourceHash = headHash();
            if (!targetLocalRepository.root().equals(sourceLocalRepository.root())) {
                // The target and source repo are not same, fetch the source branch
                var sourceUri = URI.create("file://" + sourceLocalRepository.root().toString());
                sourceHash = targetLocalRepository.fetch(sourceUri, sourceRef);
            }
            // Find the base hash of the source and target branches.
            var baseHash = targetLocalRepository.mergeBase(sourceHash, targetRepository.branchHash(targetRef()));
            return targetLocalRepository.diff(baseHash, sourceHash);
        } catch (IOException e) {
            throw new UncheckedIOException(e);
        }
    }

    @Override
    public URI filesUrl(Hash hash) {
        return URI.create(webUrl().toString() + "/files/" + hash.hex());
    }

    @Override
    public Optional<ZonedDateTime> lastForcePushTime() {
        return Optional.ofNullable(store().lastForcePushTime());
    }

    public void setLastForcePushTime(ZonedDateTime lastForcePushTime) {
        store().setLastForcePushTime(lastForcePushTime);
    }

    @Override
    public Optional<Hash> findIntegratedCommitHash() {
        return findIntegratedCommitHash(List.of(repository().forge().currentUser().id()));
    }

    /**
     * Mimic GitHub/GitLab where the labels are fetched lazily and cached.
     * In GitLabMergeRequest, the labels are actually part of the main json, but
     * are still re-fetched once on the first call to labels().
     */
    @Override
    public List<Label> labels() {
        if (labels == null) {
            labels = store().labels().keySet().stream().map(Label::new).collect(Collectors.toList());
        }
        return labels;
    }

<<<<<<< HEAD
=======
    /**
     * Equals for a TestPullRequest means that all the snapshotted data is the same.
     */
>>>>>>> 880b3483
    @Override
    public boolean equals(Object o) {
        if (this == o) {
            return true;
        }
        if (o == null || getClass() != o.getClass()) {
            return false;
        }
        if (!super.equals(o)) {
            return false;
        }
        TestPullRequest that = (TestPullRequest) o;
        return draft == that.draft &&
                Objects.equals(headHash, that.headHash) &&
                Objects.equals(sourceRef, that.sourceRef) &&
                Objects.equals(targetRef, that.targetRef);
    }

    @Override
    public int hashCode() {
        return Objects.hash(super.hashCode(), headHash, sourceRef, targetRef, draft);
    }
}<|MERGE_RESOLUTION|>--- conflicted
+++ resolved
@@ -294,12 +294,9 @@
         return labels;
     }
 
-<<<<<<< HEAD
-=======
     /**
      * Equals for a TestPullRequest means that all the snapshotted data is the same.
      */
->>>>>>> 880b3483
     @Override
     public boolean equals(Object o) {
         if (this == o) {
