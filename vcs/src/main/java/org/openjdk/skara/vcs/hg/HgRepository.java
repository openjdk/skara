--- conflicted
+++ resolved
@@ -1510,22 +1510,22 @@
     }
 
     @Override
-<<<<<<< HEAD
+    public Optional<List<String>> stagedFileContents(Path p) {
+        throw new UnsupportedOperationException();
+    }
+
+    @Override
+    public Commit staged() {
+        throw new UnsupportedOperationException();
+    }
+
+    @Override
+    public Commit workingTree() {
+        throw new UnsupportedOperationException();
+    }
+
+    @Override
     public boolean isFileUpdated(String filename) throws IOException {
         return false;
-=======
-    public Optional<List<String>> stagedFileContents(Path p) {
-        throw new UnsupportedOperationException();
-    }
-
-    @Override
-    public Commit staged() {
-        throw new UnsupportedOperationException();
-    }
-
-    @Override
-    public Commit workingTree() {
-        throw new UnsupportedOperationException();
->>>>>>> b0723850
     }
 }